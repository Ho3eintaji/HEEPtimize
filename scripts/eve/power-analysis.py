"""
Copyright 2024 EPFL

File: power-analysis.python
Author:Hossein Taji
Date: 03/10/2024
Description: Matmul Simulation Data Extraction and Analysis Script

This script extracts simulation data from specified directories, processes power consumption data,
and provides methods for querying and analyzing the data. It also includes a data analysis class
to generate graphs based on various parameters.

Key Features:
- Extracts power consumption data for matrix multiplication operations across different PEs (Processing Elements).
- Supports querying power consumption based on PE type, matrix sizes, voltage, frequency, and power domains.
- Integrates maximum frequency constraints based on voltage levels.
- Provides data analysis capabilities to generate graphs for various scenarios.

Usage:
- Instantiate the MatmulSimulationData class and extract data.
- Use the query_power method to obtain power consumption data.
- Use the MatmulDataAnalysis class to generate graphs.

Dependencies:
- Python 3.x
- matplotlib (for plotting graphs)
- pickle (for data serialization)

"""

import os
import re
import csv
import pickle
import matplotlib.pyplot as plt
from itertools import product
import numpy as np
import argparse
import pandas as pd
from sklearn.preprocessing import PolynomialFeatures
import glob
from sklearn.metrics import r2_score, mean_squared_error, mean_absolute_error
from sklearn.linear_model import LinearRegression, Ridge, Lasso, ElasticNet, GammaRegressor, PoissonRegressor
from sklearn.ensemble import RandomForestRegressor
import random
import seaborn as sns
from sklearn.model_selection import train_test_split
from mpl_toolkits.mplot3d import Axes3D
from pulp import LpProblem, LpMinimize, LpVariable, lpSum, LpBinary, PULP_CBC_CMD, LpStatus
import itertools



class MatmulSimulationData:
    """
    A class to extract, store, and query matrix multiplication simulation data.
    """

    def __init__(self):
        """
        Initializes the MatmulSimulationData object with an empty data list and max frequency constraints.
        """
        # Data storage: a list of dictionaries
        self.data_list = []

        # Max frequency constraints based on voltage (MHz)
        self.max_frequency = {
            0.5: 122,  # Corresponds to 8.2ns
            0.65: 347,  # Corresponds to 2.88ns
            0.8: 578,  # Corresponds to 1.73ns
            0.9: 690,  # Corresponds to 1.45ns
        }

    def extract_data(self, root_dir='private/matmul_postsynth_sims'):
        """
        Extracts data from simulation files in the specified root directory.

        Args:
            root_dir (str): The root directory containing simulation data.
        """
        # Allow specifying root directory
        self.root_dir = root_dir

        # Define the mapping from PWR_MODE to voltage
        voltage_map = {
            'tt_0p50_25': 0.5,
            'tt_0p65_25': 0.65,
            'tt_0p80_25': 0.8,
            'tt_0p90_25': 0.9,
        }

        # Define the categories and their corresponding cells
        pow_sys_cells = [
            'u_core_v_mini_mcu/system_bus_i',
            'u_core_v_mini_mcu/ao_peripheral_subsystem_i/power_manager_i',
            'u_core_v_mini_mcu/ao_peripheral_subsystem_i/boot_rom_i',
            'u_core_v_mini_mcu/ao_peripheral_subsystem_i/dma_i',
            'u_core_v_mini_mcu/ao_peripheral_subsystem_i/soc_ctrl_i',
            'u_core_v_mini_mcu/ao_peripheral_subsystem_i/fast_intr_ctrl_i',
            'u_core_v_mini_mcu/peripheral_subsystem_i/rv_plic_i',
            'u_heepatia_peripherals/u_heepatia_ctrl_reg',
            'u_heepatia_peripherals/u_fll_subsystem',
            'u_heepatia_bus',
        ]

        pow_cpu_cells = [
            'u_core_v_mini_mcu/cpu_subsystem_i',
        ]

        pow_carus_cells = [
            'u_heepatia_peripherals/gen_carus_0__u_nm_carus_wrapper',
        ]

        pow_cgra_cells = [
            'u_heepatia_peripherals/u_cgra_top_wrapper',
        ]

        pow_caesar_cells = [
            'u_heepatia_peripherals/gen_caesar_0__u_nm_caesar_wrapper',
        ]

        # For pow_mem, match all 'ramX_i' cells
        pow_mem_pattern = re.compile(r'u_core_v_mini_mcu/memory_subsystem_i/ram\d*_i')

        # Start processing directories
        for dir_name in os.listdir(self.root_dir):
            dir_path = os.path.join(self.root_dir, dir_name)
            if os.path.isdir(dir_path):
                # Parse the directory name
                pattern = r'ra(\d+)_ca(\d+)_cb(\d+)_(\w+)_(tt_\d+p\d+_25)'
                match = re.match(pattern, dir_name)
                if match:
                    row_a = int(match.group(1))
                    col_a = int(match.group(2))
                    col_b = int(match.group(3))
                    PE = match.group(4)
                    PWR_MODE = match.group(5)
                    voltage = voltage_map.get(PWR_MODE, None)
                    if voltage is None:
                        print(f"Unknown PWR_MODE {PWR_MODE} in {dir_name}")
                        continue

                    # Initialize data dictionary
                    data = {
                        'operation': 'matmul',
                        'row_a': row_a,
                        'col_a': col_a,
                        'col_b': col_b,
                        'PE': PE,
                        'voltage': voltage,
                    }

                    # Read clk_ns.txt
                    clk_ns_file = os.path.join(dir_path, 'clk_ns.txt')
                    if os.path.isfile(clk_ns_file):
                        with open(clk_ns_file, 'r') as f:
                            clk_ns_str = f.read().strip()
                            try:
                                clk_ns = float(clk_ns_str)
                                data['clock_period_ns'] = clk_ns
                                data['clock_frequency_MHz'] = 1e3 / clk_ns  # MHz
                            except ValueError:
                                print(f"Invalid clock period in {clk_ns_file}")
                                continue
                    else:
                        print(f"clk_ns.txt not found in {dir_path}")
                        continue

                    # Read time-?.txt
                    time_file = None
                    for filename in os.listdir(dir_path):
                        if filename.startswith('time-') and filename.endswith('.txt'):
                            time_file = os.path.join(dir_path, filename)
                            break
                    if time_file:
                        with open(time_file, 'r') as f:
                            time_ns_str = f.read().strip()
                            try:
                                execution_time_ns = float(time_ns_str)
                                data['execution_time_ns'] = execution_time_ns
                            except ValueError:
                                print(f"Invalid execution time in {time_file}")
                                continue
                    else:
                        print(f"time-?.txt not found in {dir_path}")
                        continue

                    # Read power.csv
                    power_csv_file = os.path.join(dir_path, 'power.csv')
                    if os.path.isfile(power_csv_file):
                        # Initialize power accumulators (in mW)
                        data['pow_sys_dyn'] = 0.0
                        data['pow_sys_static'] = 0.0
                        data['pow_cpu_dyn'] = 0.0
                        data['pow_cpu_static'] = 0.0
                        data['pow_mem_dyn'] = 0.0
                        data['pow_mem_static'] = 0.0
                        data['pow_carus_dyn'] = 0.0
                        data['pow_carus_static'] = 0.0
                        data['pow_cgra_dyn'] = 0.0
                        data['pow_cgra_static'] = 0.0
                        data['pow_caesar_dyn'] = 0.0
                        data['pow_caesar_static'] = 0.0

                        # Open and read the CSV file
                        with open(power_csv_file, 'r') as csvfile:
                            reader = csv.DictReader(csvfile)
                            for row in reader:
                                CELL = row['CELL'].strip()
                                try:
                                    INTERNAL_POWER = float(row['INTERNAL_POWER'])
                                    SWITCHING_POWER = float(row['SWITCHING_POWER'])
                                    LEAKAGE_POWER = float(row['LEAKAGE_POWER'])
                                except ValueError:
                                    # Skip rows with invalid data
                                    continue
                                # Convert power to mW
                                dynamic_power = (INTERNAL_POWER + SWITCHING_POWER) * 1e3
                                static_power = LEAKAGE_POWER * 1e3

                                # Check if CELL belongs to pow_sys
                                if CELL in pow_sys_cells:
                                    data['pow_sys_dyn'] += dynamic_power
                                    data['pow_sys_static'] += static_power

                                # Check if CELL matches pow_mem pattern
                                if pow_mem_pattern.match(CELL):
                                    data['pow_mem_dyn'] += dynamic_power
                                    data['pow_mem_static'] += static_power

                                # Check if CELL belongs to pow_cpu
                                if CELL in pow_cpu_cells:
                                    data['pow_cpu_dyn'] += dynamic_power
                                    data['pow_cpu_static'] += static_power

                                # Check if CELL belongs to pow_carus
                                if CELL in pow_carus_cells:
                                    data['pow_carus_dyn'] += dynamic_power
                                    data['pow_carus_static'] += static_power

                                # Check if CELL belongs to pow_cgra
                                if CELL in pow_cgra_cells:
                                    data['pow_cgra_dyn'] += dynamic_power
                                    data['pow_cgra_static'] += static_power

                                # Check if CELL belongs to pow_caesar
                                if CELL in pow_caesar_cells:
                                    data['pow_caesar_dyn'] += dynamic_power
                                    data['pow_caesar_static'] += static_power

                        # Append the data to the list
                        self.data_list.append(data)
                    else:
                        print(f"power.csv not found in {dir_path}")
                        continue
                else:
                    print(f"Directory name {dir_name} does not match expected pattern")
                    continue

    def save_data(self, filename='simulation_data.pkl'):
        """
        Saves the extracted data to a file for future use.

        Args:
            filename (str): The file name to save the data.
        """
        with open(filename, 'wb') as f:
            pickle.dump(self.data_list, f)
        print(f"Data saved to {filename}")

    def load_data(self, filename='simulation_data.pkl'):
        """
        Loads data from a file.

        Args:
            filename (str): The file name from which to load the data.
        """
        with open(filename, 'rb') as f:
            self.data_list = pickle.load(f)
        print(f"Data loaded from {filename}")

    def query_power(self, PE, row_a, col_a, col_b, voltage, frequency_MHz=None, power_type='total', domains=None):
        """
        Queries power consumption data based on specified parameters.

        Args:
            PE (str): The processing element ('carus', 'caesar', 'cgra', 'cpu').
            row_a (int): Number of rows in matrix A.
            col_a (int): Number of columns in matrix A.
            col_b (int): Number of columns in matrix B.
            voltage (float): Voltage level (e.g., 0.5, 0.65, 0.8, 0.9).
            frequency_MHz (float): Frequency in MHz (optional).
            power_type (str): 'total', 'dynamic', 'static', 'dyn', or 'stat' (default is 'total').
            domains (list): List of power domains to include (optional).

        Returns:
            dict: A dictionary containing the queried data.

        Example:
        data.query_power(PE='carus', row_a=8, col_a=8, col_b=256, voltage=0.8, frequency_MHz=578, power_type='total')


        """
        # Find matching data entries
        matches = [d for d in self.data_list if
                   d['PE'] == PE and
                   d['row_a'] == row_a and
                   d['col_a'] == col_a and
                   d['col_b'] == col_b and
                   d['voltage'] == voltage]

        if not matches:
            print("No matching data found.")
            return None

        # For simplicity, take the first matching entry
        data = matches[0]

        # Validate power_type
        valid_power_types = ['total', 'dynamic', 'static', 'dyn', 'stat']
        if power_type not in valid_power_types:
            print(f"Invalid power_type '{power_type}'. Defaulting to 'total'.")
            power_type = 'total'

        # Determine scaling factor
        if frequency_MHz is not None:
            # Check max frequency constraint
            max_freq = self.max_frequency.get(voltage, None)
            if max_freq is None:
                print(f"No max frequency data for voltage {voltage}V.")
                return None
            if frequency_MHz > max_freq:
                print(f"Frequency {frequency_MHz} MHz exceeds max frequency {max_freq} MHz at {voltage}V.")
                return None
            original_frequency = data['clock_frequency_MHz']
            scaling_factor = frequency_MHz / original_frequency
            scaled_execution_time_ns = data['execution_time_ns'] / scaling_factor
            # Scale dynamic power linearly with frequency
            # Static power remains the same
        else:
            scaling_factor = 1.0
            frequency_MHz = data['clock_frequency_MHz']
            scaled_execution_time_ns = data['execution_time_ns']

        # Determine domains to include
        all_domains = ['pow_sys', 'pow_cpu', 'pow_mem', 'pow_carus', 'pow_cgra', 'pow_caesar']

        if domains is not None and isinstance(domains, list) and domains:
            # Use specified domains
            selected_domains = domains
        else:
            # Use default domains based on PE
            if PE == 'carus':
                selected_domains = ['pow_sys', 'pow_cpu', 'pow_mem', 'pow_carus']
            elif PE == 'caesar':
                selected_domains = ['pow_sys', 'pow_cpu', 'pow_mem', 'pow_caesar']
            elif PE == 'cgra':
                selected_domains = ['pow_sys', 'pow_cpu', 'pow_mem', 'pow_cgra']
            elif PE == 'cpu':
                selected_domains = ['pow_sys', 'pow_cpu', 'pow_mem']
            else:
                print(f"Unknown PE type: {PE}")
                return None

        # Sum the relevant power categories
        total_dyn_power = 0.0
        total_static_power = 0.0

        # Dynamic power scaling
        def scale_dyn_power(p):
            return p * scaling_factor

        for domain in selected_domains:
            dyn_key = domain + '_dyn'
            static_key = domain + '_static'
            if dyn_key in data and static_key in data:
                total_dyn_power += scale_dyn_power(data[dyn_key])
                total_static_power += data[static_key]
            else:
                print(f"Unknown power domain: {domain}")

        # Determine which power to report based on power_type
        if power_type in ['total', None]:
            total_power = total_dyn_power + total_static_power
            reported_power = total_power
        elif power_type in ['dynamic', 'dyn']:
            reported_power = total_dyn_power
        elif power_type in ['static', 'stat']:
            reported_power = total_static_power
        else:
            # Should not reach here, but just in case
            total_power = total_dyn_power + total_static_power
            reported_power = total_power

        # Prepare the result
        result = {
            'PE': PE,
            'row_a': row_a,
            'col_a': col_a,
            'col_b': col_b,
            'voltage': voltage,
            'frequency_MHz': frequency_MHz,
            'execution_time_ns': scaled_execution_time_ns,
            'power_mW': reported_power,
            'power_type': power_type,
            'domains': selected_domains,
        }

        # If domains are specified, and it's a single domain, override the power_mW with the domain's power
        if domains is not None and len(domains) == 1:
            domain = domains[0]
            dyn_key = domain + '_dyn'
            static_key = domain + '_static'
            domain_dyn_power = scale_dyn_power(data.get(dyn_key, 0.0))
            domain_static_power = data.get(static_key, 0.0)
            if power_type in ['total', None]:
                result['power_mW'] = domain_dyn_power + domain_static_power
            elif power_type in ['dynamic', 'dyn']:
                result['power_mW'] = domain_dyn_power
            elif power_type in ['static', 'stat']:
                result['power_mW'] = domain_static_power

        return result

    def print_power_report(self, PE, row_a, col_a, col_b, voltage, frequency_MHz=None, power_type='total', domains=None):
        """
        Prints a power consumption report based on specified parameters.

        Args:
            PE (str): The processing element ('carus', 'caesar', 'cgra', 'cpu').
            row_a (int): Number of rows in matrix A.
            col_a (int): Number of columns in matrix A.
            col_b (int): Number of columns in matrix B.
            voltage (float): Voltage level.
            frequency_MHz (float): Frequency in MHz (optional).
            power_type (str): 'total', 'dynamic', 'static', 'dyn', or 'stat' (default is 'total').
            domains (list): List of power domains to include (optional).
        """
        result = self.query_power(PE, row_a, col_a, col_b, voltage, frequency_MHz, power_type, domains)
        if result:
            print("Power Consumption Report:")
            print(f"PE: {result['PE']}")
            print(f"Matrix Size: {result['row_a']}x{result['col_a']} * {result['col_a']}x{result['col_b']}")
            print(f"Voltage: {result['voltage']}V")
            print(f"Frequency: {result['frequency_MHz']} MHz")
            print(f"Execution Time: {result['execution_time_ns']} ns")
            if domains is None or len(domains) > 1:
                print(f"Included Domains: {', '.join(result['domains'])}")
            elif len(domains) == 1:
                print(f"Domain: {result['domains'][0]}")
            power_label = result['power_type'].capitalize() + " Power"
            print(f"{power_label}: {result['power_mW']} mW")
        else:
            print("No data to report.")
class MatmulDataAnalysis:
    """
    A class for analyzing and plotting matrix multiplication simulation data.

    Example:

    """

    def __init__(self, simulation_data, output_dir):
        """
        Initializes the MatmulDataAnalysis object.

        Args:
            simulation_data (MatmulSimulationData): An instance of MatmulSimulationData.
        """
        self.sim_data = simulation_data
        self.output_dir = output_dir

        if not os.path.exists(self.output_dir):
            os.makedirs(self.output_dir)
        
    def plot_power_vs_voltage(self, PE, row_a, col_a, col_b):
        """
        Plots execution time and average power versus voltage at max frequency for the given PE and matrix size.

        Args:
            PE (str): The processing element.
            row_a (int): Number of rows in matrix A.
            col_a (int): Number of columns in matrix A.
            col_b (int): Number of columns in matrix B.

        Example:
        data_analysis.plot_power_vs_voltage(PE='carus', row_a=8, col_a=8, col_b=256)
        """
        voltages = sorted(self.sim_data.max_frequency.keys())
        times = []
        powers = []
        energies = []

        for voltage in voltages:
            max_freq = self.sim_data.max_frequency[voltage]
            result = self.sim_data.query_power(
                PE=PE,
                row_a=row_a,
                col_a=col_a,
                col_b=col_b,
                voltage=voltage,
                frequency_MHz=max_freq
            )
            if result:
                execution_time_s = result['execution_time_ns'] * 1e-9
                power_W = result['power_mW'] * 1e-3
                energy_J = execution_time_s * power_W
                times.append(execution_time_s)
                powers.append(power_W)
                energies.append(energy_J)
            else:
                times.append(None)
                powers.append(None)
                energies.append(None)

        fig, ax1 = plt.subplots(figsize=(12, 7))
        # First plot - Execution Time vs Voltage
        ax1.plot(voltages, times, marker='o', linestyle='-', color='b', markersize=8, linewidth=2, label='Execution Time (s)')
        ax1.set_xlabel('Voltage (V)', fontsize=14)
        ax1.set_ylabel('Execution Time (s)', color='b', fontsize=14)
        ax1.tick_params(axis='y', labelcolor='b', labelsize=12)
        # Second y-axis - Average Power vs Voltage
        ax2 = ax1.twinx()
        ax2.plot(voltages, powers, marker='o', linestyle='-', color='g', markersize=8, linewidth=2, label='Power (W)')
        ax2.set_ylabel('Power (W)', color='g', fontsize=14)
        ax2.tick_params(axis='y', labelcolor='g', labelsize=12)
        # Third y-axis - Energy vs Voltage
        ax3 = ax1.twinx()
        ax3.spines['right'].set_position(('outward', 60))  # Offset the third axis
        ax3.plot(voltages, energies, marker='o', linestyle='-', color='r', markersize=8, linewidth=2, label='Energy (J)')
        ax3.set_ylabel('Energy (J)', color='r', fontsize=14)
        ax3.tick_params(axis='y', labelcolor='r', labelsize=12)
        plt.title(f'Execution Time, Power, and Energy vs Voltage for {PE} PE, {row_a}x{col_a} * {col_a}x{col_b}', fontsize=16, fontweight='bold')
        ax1.grid(True, which='both', linestyle='--', linewidth=0.5)
        plt.tight_layout()
        plt.savefig(f'{self.output_dir}/power_vs_voltage.pdf', bbox_inches='tight')

    def plot_energy_vs_frequency(self, PE, row_a, col_a, col_b, voltage):
        """
        Plots total energy versus frequency for the given PE, matrix size, and voltage.

        Args:
            PE (str): The processing element.
            row_a (int): Number of rows in matrix A.
            col_a (int): Number of columns in matrix A.
            col_b (int): Number of columns in matrix B.
            voltage (float): Voltage level.

        Example:
        data_analysis.plot_energy_vs_frequency(PE='carus', row_a=8, col_a=8, col_b=256, voltage=0.8)
        """
        max_freq = self.sim_data.max_frequency.get(voltage, None)
        if max_freq is None:
            print(f"No max frequency data for voltage {voltage}V.")
            return

        frequencies = []
        energies = []

        # Generate frequencies from a low value to max frequency
        freq_values = [max_freq * x / 10 for x in range(1, 11)]

        for freq in freq_values:
            result = self.sim_data.query_power(
                PE=PE,
                row_a=row_a,
                col_a=col_a,
                col_b=col_b,
                voltage=voltage,
                frequency_MHz=freq
            )
            if result:
                execution_time_s = result['execution_time_ns'] * 1e-9
                power_W = result['power_mW'] * 1e-3
                energy_J = execution_time_s * power_W
                frequencies.append(freq)
                energies.append(energy_J)
            else:
                frequencies.append(None)
                energies.append(None)

        # Plotting
        plt.figure(figsize=(10, 7))

        # Plot the data with enhanced markers and line style
        plt.plot(frequencies, energies, marker='o', linestyle='-', color='b', markersize=8, linewidth=2)

        # Add title and labels with enhanced font sizes
        # shows also selected PE, matrix size, and voltage
        # plt.title(f'Energy vs Frequency at {voltage}V for {row_a}x{col_a} * {col_a}x{col_b}', fontsize=16, fontweight='bold')
        plt.title(f'Energy vs Frequency at {voltage}V for {PE} PE, {row_a}x{col_a} * {col_a}x{col_b}', fontsize=16, fontweight='bold')
        plt.xlabel('Frequency (MHz)', fontsize=14)
        plt.ylabel('Energy (J)', fontsize=14)

        # Add grid and improve readability with larger ticks
        plt.grid(True, which='both', linestyle='--', linewidth=0.5)
        plt.xticks(fontsize=12)
        plt.yticks(fontsize=12)

        # Optional minor grid lines
        plt.minorticks_on()
        plt.grid(which='minor', linestyle=':', linewidth=0.5)

        # Save the plot
        plt.savefig(f'{self.output_dir}/energy_vs_frequency.pdf', bbox_inches='tight')

    def plot_power_vs_size_1d(self, ra, ca, voltage, PEs=None, power_type='total'):
        """
        Plots power versus matrix size (varying cb) for specified PEs at the given voltage and max frequency.

        Args:
            ra (int): Number of rows in matrix A.
            ca (int): Number of columns in matrix A.
            voltage (float): Voltage level.
            PEs (list, optional): List of PEs to include in the plot. Defaults to ['carus', 'caesar', 'cgra', 'cpu'].
            power_type (str, optional): Type of power to plot ('total', 'dynamic', 'static'). Defaults to 'total'.

        Example:
        data_analysis.plot_power_vs_size_1d(ra=4, ca=4, voltage=0.9, PEs=['carus', 'caesar','cgra'], power_type='dynamic')
        """
        max_freq = self.sim_data.max_frequency.get(voltage, None)
        if max_freq is None:
            print(f"No max frequency data for voltage {voltage}V.")
            return

        if PEs is None:
            PEs = ['carus', 'caesar', 'cgra', 'cpu']

        # Collect cb values for which data is available for the given ra, ca, and voltage
        cb_values = set()
        for data in self.sim_data.data_list:
            if data['row_a'] == ra and data['col_a'] == ca and data['voltage'] == voltage and data['PE'] in PEs:
                cb_values.add(data['col_b'])
        cb_values = sorted(cb_values)

        if not cb_values:
            print(f"No data available for ra={ra}, ca={ca}, voltage={voltage}V.")
            return

        power_data = {PE: [] for PE in PEs}

        for cb in cb_values:
            for PE in PEs:
                result = self.sim_data.query_power(
                    PE=PE,
                    row_a=ra,
                    col_a=ca,
                    col_b=cb,
                    voltage=voltage,
                    frequency_MHz=max_freq,
                    power_type=power_type
                )
                if result:
                    power_W = result['power_mW'] * 1e-3
                    power_data[PE].append(power_W)
                else:
                    power_data[PE].append(None)

        # Plotting
        plt.figure(figsize=(10, 7))

        for PE in PEs:
            # Filter out None values
            power_values = power_data[PE]
            cb_vals_filtered = [cb for cb, val in zip(cb_values, power_values) if val is not None]
            power_values_filtered = [val for val in power_values if val is not None]
            if power_values_filtered:
                plt.plot(cb_vals_filtered, power_values_filtered, marker='o', linestyle='-', markersize=8, linewidth=2, label=PE)

        power_label = power_type.capitalize() + ' Power (W)'
        plt.title(
            f'{power_type.capitalize()} Power vs Matrix Size (cb) at {voltage}V and Max Frequency\n'
            f'for {ra}x{ca} * {ca}x(cb)',
            fontsize=16, fontweight='bold'
        )
        plt.xlabel('cb', fontsize=14)
        plt.ylabel(power_label, fontsize=14)
        plt.grid(True, which='both', linestyle='--', linewidth=0.5)
        plt.legend(fontsize=12)
        plt.xticks(cb_values, fontsize=12)  # Show only the cb_values we have data for
        plt.yticks(fontsize=12)
        plt.minorticks_on()
        plt.grid(which='minor', linestyle=':', linewidth=0.5)
        filename = f'power_vs_size_ra{ra}xca{ca}_{voltage}V_{power_type}.pdf'
        plt.tight_layout()
        plt.savefig(f'{self.output_dir}/{filename}', bbox_inches='tight')
        plt.close()

    def plot_max_frequency(self):
        """
        Plots maximum frequency versus voltage.

        Example:
        data_analysis.plot_max_frequency()
        """
        voltages = sorted(self.sim_data.max_frequency.keys())
        frequencies = [self.sim_data.max_frequency[v] for v in voltages]

        # Create the figure and set the size
        plt.figure(figsize=(10, 7))

        # Plot the data with enhanced markers and line style
        plt.plot(voltages, frequencies, marker='o', linestyle='-', color='b', markersize=8, linewidth=2)
        # in the points I have value, show max frequency values explicitly
        for i, freq in enumerate(frequencies):
            plt.text(voltages[i], freq, f"{freq} MHz", fontsize=12, va='bottom', ha='center')
        

        # Add title and labels with increased font sizes
        plt.title('Maximum Frequency vs Voltage', fontsize=16, fontweight='bold')
        plt.xlabel('Voltage (V)', fontsize=14)
        plt.ylabel('Frequency (MHz)', fontsize=14)

        # Add grid for better visibility
        plt.grid(True, which='both', linestyle='--', linewidth=0.5)

        # Make ticks larger for better readability
        plt.xticks(fontsize=12)
        plt.yticks(fontsize=12)

        # Optional: Adding minor grid lines
        plt.minorticks_on()
        plt.grid(which='minor', linestyle=':', linewidth=0.5)

        # Save the plot as a PDF
        plt.savefig(f'{self.output_dir}/max_frequency_vs_voltage.pdf', bbox_inches='tight')

    def plot_energy_vs_size_1d(self, ra, ca, voltage, PEs=None):
        """
        Plots power versus matrix size (varying cb) for specified PEs at the given voltage and max frequency.

        Args:
            ra (int): Number of rows in matrix A.
            ca (int): Number of columns in matrix A.
            voltage (float): Voltage level.
            PEs (list, optional): List of PEs to include in the plot. Defaults to ['carus', 'caesar', 'cgra', 'cpu'].

        Example:
        data_analysis.plot_energy_vs_size_1d(ra=4, ca=4, voltage=0.9, PEs=['carus', 'caesar','cgra'])
        """
        max_freq = self.sim_data.max_frequency.get(voltage, None)
        if max_freq is None:
            print(f"No max frequency data for voltage {voltage}V.")
            return

        if PEs is None:
            PEs = ['carus', 'caesar', 'cgra', 'cpu']

        # Collect cb values for which data is available for the given ra, ca, and voltage
        cb_values = set()
        for data in self.sim_data.data_list:
            if data['row_a'] == ra and data['col_a'] == ca and data['voltage'] == voltage and data['PE'] in PEs:
                cb_values.add(data['col_b'])
        cb_values = sorted(cb_values)

        if not cb_values:
            print(f"No data available for ra={ra}, ca={ca}, voltage={voltage}V.")
            return

        energy_data = {PE: [] for PE in PEs}

        for cb in cb_values:
            for PE in PEs:
                result = self.sim_data.query_power(
                    PE=PE,
                    row_a=ra,
                    col_a=ca,
                    col_b=cb,
                    voltage=voltage,
                    frequency_MHz=max_freq
                )
                if result:
                    execution_time_s = result['execution_time_ns'] * 1e-9
                    power_W = result['power_mW'] * 1e-3
                    energy_J = execution_time_s * power_W
                    energy_data[PE].append(energy_J)
                else:
                    energy_data[PE].append(None)

        # Plotting
        plt.figure(figsize=(10, 7))

        for PE in PEs:
            # Filter out None values
            energy_values = energy_data[PE]
            if any(energy_values):
                plt.plot(cb_values, energy_values, marker='o', linestyle='-', markersize=8, linewidth=2, label=PE)

        pe_labels = ', '.join(PEs)
        plt.title(
            f'Energy vs Matrix Size (cb) at {voltage}V and max frequency\n'
            f'for {ra}x{ca} * {ca}x(cb)',
            fontsize=16, fontweight='bold'
        )
        plt.xlabel('cb', fontsize=14)
        plt.ylabel('Energy (J)', fontsize=14)
        plt.grid(True, which='both', linestyle='--', linewidth=0.5)
        plt.legend(fontsize=12)
        plt.xticks(cb_values, fontsize=12)  # Show only the cb_values we have data for
        plt.yticks(fontsize=12)
        plt.minorticks_on()
        plt.grid(which='minor', linestyle=':', linewidth=0.5)
        plt.savefig(f'{self.output_dir}/energy_vs_size_ra{ra}xca{ca}_{voltage}V.pdf', bbox_inches='tight')
        # plt.show()
    
    def plot_metric_vs_size(self, sweep_params, fixed_params, voltage, metrics=['energy'], PEs=None, domains=None):
        """
        Plots specified metrics versus matrix sizes, sweeping over given parameters for specified PEs at given voltage.
        
        Args:
            sweep_params (list): List of parameters to sweep over, e.g., ['col_b'], ['row_a', 'col_a'].
            fixed_params (dict): Dictionary of fixed parameters, e.g., {'row_a': 8, 'col_a': 8}.
            voltage (float): Voltage level.
            metrics (list): List of metrics to plot. Options are 'power', 'time', 'energy'.
            PEs (list, optional): List of PEs to include in the plot. Defaults to ['carus', 'caesar', 'cgra', 'cpu'].
            domains (dict, optional): Dictionary mapping PEs to lists of domains to include in power calculation.

        Example:

        # Example 1: Sweep over 'col_b', fixed 'row_a' and 'col_a', plot 'energy' for specified PEs and domains
        data_analysis.plot_metric_vs_size(
            sweep_params=['col_b'],
            fixed_params={'row_a': 8, 'col_a': 8},
            voltage=0.8,
            metrics=['energy'],
            PEs=['carus', 'cgra'],
            domains={
                'carus': ['pow_sys', 'pow_cpu', 'pow_mem', 'pow_carus'],
                'cgra': ['pow_sys', 'pow_cpu', 'pow_mem', 'pow_cgra']
            }
        )

        # Example: Sweep over 'col_b', fixed 'row_a' and 'col_a', plot 'energy' for specified PEs and domains
        data_analysis.plot_metric_vs_size(
            sweep_params=['row_a', 'col_a', 'col_b'],
            fixed_params={},
            voltage=0.5,
            metrics=['energy', 'time', 'power'],
            PEs=['carus', 'caesar', 'cgra'],
            domains={
                'carus': ['pow_sys', 'pow_cpu', 'pow_mem', 'pow_carus'],
                'caesar': ['pow_sys', 'pow_cpu', 'pow_mem', 'pow_caesar'],
                'cgra': ['pow_sys', 'pow_cpu', 'pow_mem', 'pow_cgra']
            }
        )

        """
        max_freq = self.sim_data.max_frequency.get(voltage, None)
        if max_freq is None:
            print(f"No max frequency data for voltage {voltage}V.")
            return

        if PEs is None:
            PEs = ['carus', 'caesar', 'cgra', 'cpu']

        # Collect all unique values for sweep parameters from data_list
        param_values = {param: set() for param in sweep_params}
        for data in self.sim_data.data_list:
            if data['voltage'] == voltage and data['PE'] in PEs:
                match = True
                for fixed_param, fixed_value in fixed_params.items():
                    if data.get(fixed_param) != fixed_value:
                        match = False
                        break
                if match:
                    for param in sweep_params:
                        param_values[param].add(data[param])

        # Check if we have data
        if not all(param_values.values()):
            print("No data available for the given parameters.")
            return

        # Sort the values
        for param in sweep_params:
            param_values[param] = sorted(param_values[param])

        # Create all combinations of sweep parameters
        sweep_param_combinations = list(product(*[param_values[param] for param in sweep_params]))

        # Prepare data structure for metrics
        metric_data = {metric: {PE: [] for PE in PEs} for metric in metrics}

        # Prepare x-axis labels
        x_labels = []
        x_values = []  # For numeric x-axis if needed

        for idx, combination in enumerate(sweep_param_combinations):
            params = dict(zip(sweep_params, combination))
            params.update(fixed_params)

            # Map parameter names to their short forms
            param_short_names = {
                'row_a': 'ra',
                'col_a': 'ca',
                'col_b': 'cb',
            }

            # Generate x-labels with short parameter names
            x_label = ','.join([f"{param_short_names.get(k, k)}={v}" for k, v in params.items() if k in sweep_params])
            x_labels.append(x_label)
            x_values.append(idx)

            for PE in PEs:
                # Get domains for this PE
                pe_domains = domains.get(PE) if domains else None
                result = self.sim_data.query_power(
                    PE=PE,
                    row_a=params.get('row_a'),
                    col_a=params.get('col_a'),
                    col_b=params.get('col_b'),
                    voltage=voltage,
                    frequency_MHz=max_freq,
                    power_type='total',
                    domains=pe_domains
                )
                if result:
                    execution_time_s = result['execution_time_ns'] * 1e-9
                    power_W = result['power_mW'] * 1e-3
                    energy_J = execution_time_s * power_W

                    for metric in metrics:
                        if metric == 'power':
                            metric_data[metric][PE].append(power_W)
                        elif metric == 'time':
                            metric_data[metric][PE].append(execution_time_s)
                        elif metric == 'energy':
                            metric_data[metric][PE].append(energy_J)
                else:
                    for metric in metrics:
                        metric_data[metric][PE].append(None)

        # Remove data points where all PEs have None (no data)
        valid_indices = []
        for idx in range(len(x_labels)):
            is_valid = False
            for metric in metrics:
                for PE in PEs:
                    if metric_data[metric][PE][idx] is not None:
                        is_valid = True
                        break
                if is_valid:
                    break
            if is_valid:
                valid_indices.append(idx)

        # Filter data to include only valid indices
        x_labels = [x_labels[i] for i in valid_indices]
        # x_labels = []
        # for idx, combination in enumerate(sweep_param_combinations):
        #     params = dict(zip(sweep_params, combination))
        #     params.update(fixed_params)
        #     # Use abbreviations for parameter names and combine with their values
        #     abbrev_map = {'row_a': 'ra', 'col_a': 'ca', 'col_b': 'cb'}
        #     x_label = ','.join([f"{abbrev_map.get(k, k)}={v}" for k, v in params.items() if k in sweep_params])
        #     x_labels.append(x_label)
        x_values = [x_values[i] for i in valid_indices]
        for metric in metrics:
            for PE in PEs:
                metric_data[metric][PE] = [metric_data[metric][PE][i] for i in valid_indices]

        # Plotting
        num_metrics = len(metrics)
        plt.figure(figsize=(8 * num_metrics, 6))

        for idx, metric in enumerate(metrics):
            plt.subplot(1, num_metrics, idx + 1)
            for PE in PEs:
                metric_values = metric_data[metric][PE]
                if any(metric_values):
                    plt.plot(x_values, metric_values, marker='o', linestyle='-', markersize=8, linewidth=2, label=PE)
            plt.title(f'{metric.capitalize()} vs Sizes at {voltage}V', fontsize=16, fontweight='bold')
            plt.xlabel('Sizes', fontsize=14)
            plt.ylabel(f'{metric.capitalize()}', fontsize=14)
            plt.xticks(x_values, x_labels, rotation=45, ha='right', fontsize=12)
            plt.yticks(fontsize=12)
            plt.grid(True, which='both', linestyle='--', linewidth=0.5)
            plt.minorticks_on()
            plt.grid(which='minor', linestyle=':', linewidth=0.5)
            plt.legend(fontsize=12)
            plt.tight_layout()

        # Save the plot as PDF
        # Generate a relevant filename
        sweep_params_str = '_'.join(sweep_params)
        metrics_str = '_'.join(metrics)
        PEs_str = '_'.join(PEs)
        filename = f'{self.output_dir}/plot_{metrics_str}_vs_{sweep_params_str}_at_{voltage}V_PEs_{PEs_str}.pdf'
        plt.savefig(filename, bbox_inches='tight')
        print(f"Plot saved as {filename}")
        plt.close()
    
    def plot_power_breakdown(self, PE, voltage, row_a, col_a, col_b, metrics=['energy'], domains=None):
        """
        Plots the breakdown of power or energy consumption across different domains for the specified PE(s) at given voltage(s) and sizes.
        
        Args:
            PE (str or list): The processing element(s) to analyze.
            voltage (float or list): Voltage level(s) to consider.
            row_a (int): Number of rows in matrix A.
            col_a (int): Number of columns in matrix A.
            col_b (int): Number of columns in matrix B.
            metrics (list): List of metrics to plot. Options are 'power', 'energy'.
            domains (dict, optional): Dictionary mapping PEs to lists of domains to include in the breakdown.
                                    If not provided, uses the default domains for each PE.

            # Example: Plot energy breakdown for 'carus' and 'cgra' at 0.8V for sizes ra=8, ca=8, cb=256
            data_analysis.plot_power_breakdown(
                PE=['carus', 'cgra'],
                voltage=0.8,
                row_a=8,
                col_a=8,
                col_b=256,
                metrics=['energy']
            )
        """

        # Ensure PE and voltage are lists
        PEs = [PE] if isinstance(PE, str) else PE
        voltages = [voltage] if isinstance(voltage, (float, int)) else voltage

        # Prepare data structure for metrics
        breakdown_data = {pe: {v: {} for v in voltages} for pe in PEs}

        for pe in PEs:
            for v in voltages:
                max_freq = self.sim_data.max_frequency.get(v, None)
                if max_freq is None:
                    print(f"No max frequency data for voltage {v}V.")
                    continue

                # Use provided domains or default ones based on PE
                if domains and pe in domains:
                    pe_domains = domains[pe]
                else:
                    # Default domains based on PE
                    if pe == 'carus':
                        pe_domains = ['pow_sys', 'pow_cpu', 'pow_mem', 'pow_carus']
                    elif pe == 'caesar':
                        pe_domains = ['pow_sys', 'pow_cpu', 'pow_mem', 'pow_caesar']
                    elif pe == 'cgra':
                        pe_domains = ['pow_sys', 'pow_cpu', 'pow_mem', 'pow_cgra']
                    elif pe == 'cpu':
                        pe_domains = ['pow_sys', 'pow_cpu', 'pow_mem']
                    else:
                        print(f"Unknown PE type: {pe}")
                        continue

                # Find data entries matching the PE, voltage, and sizes
                data_entries = [d for d in self.sim_data.data_list if d['PE'] == pe and d['voltage'] == v and d['row_a'] == row_a and d['col_a'] == col_a and d['col_b'] == col_b]
                if not data_entries:
                    print(f"No data available for PE={pe} at voltage={v}V with sizes ra={row_a}, ca={col_a}, cb={col_b}.")
                    continue

                # Use the first data entry
                data = data_entries[0]

                # Get the power or energy for each domain
                domain_values = {}
                scaling_factor = max_freq / data['clock_frequency_MHz']
                scaled_execution_time_ns = data['execution_time_ns'] / scaling_factor
                execution_time_s = scaled_execution_time_ns * 1e-9  # Convert ns to s

                total_power_mW = 0.0  # Total power for calculating percentages
                total_energy_J = 0.0  # Total energy for calculating percentages

                domain_powers = {}  # For storing domain powers
                domain_energies = {}  # For storing domain energies

                for domain in pe_domains:
                    dyn_key = domain + '_dyn'
                    static_key = domain + '_static'

                    total_dyn_power = data.get(dyn_key, 0.0)
                    total_static_power = data.get(static_key, 0.0)
                    # Scale dynamic power with frequency
                    scaled_dyn_power = total_dyn_power * scaling_factor
                    # Total power for the domain
                    domain_power_mW = scaled_dyn_power + total_static_power
                    domain_powers[domain] = domain_power_mW
                    total_power_mW += domain_power_mW

                    # Calculate energy in Joules
                    power_W = domain_power_mW * 1e-3  # Convert mW to W
                    energy_J = execution_time_s * power_W
                    domain_energies[domain] = energy_J
                    total_energy_J += energy_J

                # Store the breakdown data
                if 'power' in metrics:
                    breakdown_data[pe][v]['domain_values'] = domain_powers
                    breakdown_data[pe][v]['total_value'] = total_power_mW
                if 'energy' in metrics:
                    breakdown_data[pe][v]['domain_values'] = domain_energies
                    breakdown_data[pe][v]['total_value'] = total_energy_J

        # Plotting
        for metric in metrics:
            num_PEs = len(PEs)
            num_voltages = len(voltages)
            total_bars = num_PEs * num_voltages
            indices = np.arange(total_bars)
            bar_width = 0.5

            fig, ax = plt.subplots(figsize=(10, 7))

            # Initialize bottom positions for stacking
            bottoms = np.zeros(total_bars)
            domain_names = pe_domains  # Assuming same domains for all PEs

            # Stack the bars for each domain
            for domain in domain_names:
                values = []
                percentages = []  # For storing percentages
                for pe in PEs:
                    for v in voltages:
                        domain_value = breakdown_data[pe][v]['domain_values'].get(domain, 0.0)
                        total_value = breakdown_data[pe][v]['total_value']
                        values.append(domain_value)
                        if total_value > 0:
                            percent = (domain_value / total_value) * 100
                        else:
                            percent = 0.0
                        percentages.append(percent)

                # Plot the bar segment
                ax.bar(indices, values, bar_width, bottom=bottoms, label=domain)

                # Annotate percentages
                for idx, (value, bottom, percent) in enumerate(zip(values, bottoms, percentages)):
                    if value > 0:
                        ax.text(
                            idx, bottom + value / 2,
                            f"{percent:.1f}%",
                            ha='center', va='center', fontsize=10, color='white', fontweight='bold'
                        )

                # Update bottoms for next stack
                bottoms += np.array(values)

            # Labels and aesthetics
            ax.set_title(f'{metric.capitalize()} Breakdown by Domain\nSizes: ra={row_a}, ca={col_a}, cb={col_b}', fontsize=16, fontweight='bold')
            ax.set_xlabel('PE and Voltage', fontsize=14)
            ylabel_unit = 'J' if metric == 'energy' else 'mW'
            ax.set_ylabel(f'{metric.capitalize()} ({ylabel_unit})', fontsize=14)
            # Create x-tick labels
            x_labels = []
            for pe in PEs:
                for v in voltages:
                    x_labels.append(f'{pe}@{v}V')
            ax.set_xticks(indices)
            ax.set_xticklabels(x_labels, rotation=45, ha='right', fontsize=12)
            ax.yaxis.set_tick_params(labelsize=12)

            ax.grid(True, which='both', linestyle='--', linewidth=0.5)
            ax.legend(fontsize=12)
            plt.tight_layout()

            # Save the plot
            metric_str = '_'.join(metrics)
            PEs_str = '_'.join(PEs)
            volts_str = '_'.join([str(v) for v in voltages])
            filename = f'{self.output_dir}/{metric}_breakdown_{PEs_str}_volts_{volts_str}_ra{row_a}_ca{col_a}_cb{col_b}.pdf'
            plt.savefig(filename, bbox_inches='tight')
            plt.close()
    
    def plot_improvement_over_reference(self, PEs, reference_PE, sweep_params, fixed_params, PE_voltages, PE_frequencies=None, reference_voltage=None, reference_frequency=None, metrics=['energy', 'time']):
        """
        Plots the improvement in energy and/or time of specified PEs over a reference PE across varying parameters.

        Args:
            PEs (list): List of PEs to compare.
            reference_PE (str): The reference PE to compare against.
            sweep_params (list): List of parameters to sweep over (e.g., ['col_b']).
            fixed_params (dict): Dictionary of fixed parameters (e.g., {'row_a': 8, 'col_a': 8}).
            PE_voltages (dict): Dictionary mapping PEs to their voltages (e.g., {'carus': 0.8, 'cgra': 0.8}).
            PE_frequencies (dict, optional): Dictionary mapping PEs to their frequencies. If not provided, uses max frequency at given voltage.
            reference_voltage (float): Voltage for the reference PE.
            reference_frequency (float, optional): Frequency for the reference PE. If not provided, uses max frequency at given voltage.
            metrics (list): List of metrics to plot. Options are 'energy', 'time'.

        Example:

        # Compare 'carus' and 'cgra' to 'cpu' over varying 'col_b' sizes
        data_analysis.plot_improvement_over_reference(
            PEs=['carus', 'cgra'],
            reference_PE='cpu',
            sweep_params=['col_b'],
            fixed_params={'row_a': 8, 'col_a': 8},
            PE_voltages={'carus': 0.8, 'cgra': 0.8},
            reference_voltage=0.8,
            metrics=['energy', 'time']
        )

        """
        max_frequency = self.sim_data.max_frequency

        if PE_frequencies is None:
            PE_frequencies = {}
        if reference_voltage is None:
            print("Reference voltage must be specified.")
            return

        if reference_frequency is None:
            reference_frequency = max_frequency.get(reference_voltage, None)
            if reference_frequency is None:
                print(f"No max frequency data for reference voltage {reference_voltage}V.")
                return

        # Collect all unique values for sweep parameters from data_list
        param_values = {param: set() for param in sweep_params}
        for data in self.sim_data.data_list:
            match = True
            for fixed_param, fixed_value in fixed_params.items():
                if data.get(fixed_param) != fixed_value:
                    match = False
                    break
            if match:
                for param in sweep_params:
                    param_values[param].add(data[param])

        # Check if we have data
        if not all(param_values.values()):
            print("No data available for the given parameters.")
            return

        # Sort the values
        for param in sweep_params:
            param_values[param] = sorted(param_values[param])

        # Create all combinations of sweep parameters
        from itertools import product
        sweep_param_combinations = list(product(*[param_values[param] for param in sweep_params]))

        # Prepare data structure for metrics
        metric_ratios = {metric: {PE: [] for PE in PEs} for metric in metrics}

        # Prepare x-axis labels
        x_labels = []

        for idx, combination in enumerate(sweep_param_combinations):
            params = dict(zip(sweep_params, combination))
            params.update(fixed_params)
            # Generate x-labels with short parameter names
            param_short_names = {
                'row_a': 'ra',
                'col_a': 'ca',
                'col_b': 'cb',
            }
            x_label = ','.join([f"{param_short_names.get(k, k)}={v}" for k, v in params.items() if k in sweep_params])
            x_labels.append(x_label)

            # Get data for reference PE
            reference_result = self.sim_data.query_power(
                PE=reference_PE,
                row_a=params.get('row_a'),
                col_a=params.get('col_a'),
                col_b=params.get('col_b'),
                voltage=reference_voltage,
                frequency_MHz=reference_frequency
            )
            if not reference_result:
                # Skip this data point if reference data is missing
                for PE in PEs:
                    for metric in metrics:
                        metric_ratios[metric][PE].append(None)
                continue

            ref_execution_time_s = reference_result['execution_time_ns'] * 1e-9
            ref_power_W = reference_result['power_mW'] * 1e-3
            ref_energy_J = ref_execution_time_s * ref_power_W

            for PE in PEs:
                voltage = PE_voltages.get(PE)
                if voltage is None:
                    print(f"No voltage specified for PE {PE}.")
                    continue

                frequency = PE_frequencies.get(PE)
                if frequency is None:
                    frequency = max_frequency.get(voltage, None)
                    if frequency is None:
                        print(f"No max frequency data for voltage {voltage}V.")
                        continue

                result = self.sim_data.query_power(
                    PE=PE,
                    row_a=params.get('row_a'),
                    col_a=params.get('col_a'),
                    col_b=params.get('col_b'),
                    voltage=voltage,
                    frequency_MHz=frequency
                )
                if result:
                    execution_time_s = result['execution_time_ns'] * 1e-9
                    power_W = result['power_mW'] * 1e-3
                    energy_J = execution_time_s * power_W

                    for metric in metrics:
                        if metric == 'energy':
                            ratio = ref_energy_J / energy_J
                        elif metric == 'time':
                            ratio = ref_execution_time_s / execution_time_s
                        elif metric == 'power':
                            ratio = power_W / ref_power_W
                        else:
                            continue
                        metric_ratios[metric][PE].append(ratio)
                else:
                    for metric in metrics:
                        metric_ratios[metric][PE].append(None)

        # Plotting
        num_metrics = len(metrics)
        plt.figure(figsize=(8 * num_metrics, 6))

        average_gains = {metric: {} for metric in metrics}

        for idx, metric in enumerate(metrics):
            plt.subplot(1, num_metrics, idx + 1)
            for PE in PEs:
                ratios = metric_ratios[metric][PE]
                # Filter out None values
                valid_indices = [i for i, val in enumerate(ratios) if val is not None]
                valid_ratios = [ratios[i] for i in valid_indices]
                valid_x_labels = [x_labels[i] for i in valid_indices]

                if valid_ratios:
                    plt.plot(valid_x_labels, valid_ratios, marker='o', linestyle='-', markersize=8, linewidth=2, label=PE)
                    average_gain = sum(valid_ratios) / len(valid_ratios)
                    average_gains[metric][PE] = average_gain
                else:
                    average_gains[metric][PE] = None

            plt.title(f'{metric.capitalize()} Improvement over {reference_PE} at various sizes', fontsize=16, fontweight='bold')
            plt.xlabel('Sizes', fontsize=14)
            plt.ylabel(f'Improvement Ratio', fontsize=14)
            plt.xticks(rotation=45, ha='right', fontsize=12)
            plt.yticks(fontsize=12)
            plt.grid(True, which='both', linestyle='--', linewidth=0.5)
            plt.minorticks_on()
            plt.grid(which='minor', linestyle=':', linewidth=0.5)
            plt.legend(fontsize=12)
            plt.tight_layout()

        # Print average gains
        for metric in metrics:
            print(f"\nAverage {metric} improvement over {reference_PE}:")
            for PE in PEs:
                gain = average_gains[metric][PE]
                if gain is not None:
                    print(f"{PE}: {gain:.2f}x")
                else:
                    print(f"{PE}: No data")

        # Save the plot
        sweep_params_str = '_'.join(sweep_params)
        metrics_str = '_'.join(metrics)
        PEs_str = '_'.join(PEs)
        filename = f'{self.output_dir}/improvement_{metrics_str}_over_{reference_PE}_vs_{sweep_params_str}.pdf'
        plt.savefig(filename, bbox_inches='tight')
        plt.close()
    
    def analyze_dependency(self, PE, voltage, metric='execution_time_ns'):
        """
        Analyzes whether total operations is sufficient to explain the metric or whether ra, ca, cb separately have an effect.

        Args:
            PE (str): The processing element.
            voltage (float): Voltage level.
            metric (str): The metric to analyze ('execution_time_ns', 'dyn_power_mW', 'static_power_mW').

        Example:

        data_analysis = MatmulDataAnalysis(simulation_data)
        data_analysis.analyze_dependency(PE='carus', voltage=0.8, metric='execution_time_ns')
        """
        # Retrieve data for the given PE and voltage
        data_df = pd.DataFrame(self.sim_data.data_list)
        pe_data = data_df[(data_df['PE'] == PE) & (data_df['voltage'] == voltage)]

        # Compute total operations
        pe_data['total_ops'] = pe_data['row_a'] * pe_data['col_a'] * pe_data['col_b']

        # Get the metric values
        if metric == 'execution_time_ns':
            y = pe_data['execution_time_ns'].values
            y_label = 'Execution Time (ns)'
        elif metric == 'dyn_power_mW':
            dyn_power_keys = [key for key in pe_data.columns if key.endswith('_dyn')]
            y = pe_data[dyn_power_keys].sum(axis=1).values
            y_label = 'Dynamic Power (mW)'
        elif metric == 'static_power_mW':
            static_power_keys = [key for key in pe_data.columns if key.endswith('_static')]
            y = pe_data[static_power_keys].sum(axis=1).values
            y_label = 'Static Power (mW)'
        else:
            print(f"Unknown metric: {metric}")
            return

        # Analysis using total operations
        X_total_ops = pe_data[['total_ops']]
        model_total_ops = LinearRegression()
        model_total_ops.fit(X_total_ops, y)
        y_pred_total_ops = model_total_ops.predict(X_total_ops)
        r2_total_ops = model_total_ops.score(X_total_ops, y)

        # Analysis using ra, ca, cb separately
        X_sizes = pe_data[['row_a', 'col_a', 'col_b']]
        model_sizes = LinearRegression()
        model_sizes.fit(X_sizes, y)
        y_pred_sizes = model_sizes.predict(X_sizes)
        r2_sizes = model_sizes.score(X_sizes, y)

        print(f"R² using total_ops: {r2_total_ops:.4f}")
        print(f"R² using ra, ca, cb separately: {r2_sizes:.4f}")

        # Plotting
        plt.figure(figsize=(12, 5))

        plt.subplot(1, 2, 1)
        plt.scatter(pe_data['total_ops'], y, label='Measured')
        plt.plot(pe_data['total_ops'], y_pred_total_ops, 'r-', label='Predicted')
        plt.xlabel('Total Operations', fontsize=12)
        plt.ylabel(y_label, fontsize=12)
        plt.title(f'{metric.replace("_", " ").capitalize()} vs Total Operations', fontsize=14)
        plt.legend()
        plt.grid(True)

        plt.subplot(1, 2, 2)
        plt.scatter(y, y_pred_sizes, label='Predicted vs Measured')
        plt.plot([y.min(), y.max()], [y.min(), y.max()], 'r--', label='Ideal Fit')
        plt.xlabel('Measured ' + y_label, fontsize=12)
        plt.ylabel('Predicted ' + y_label, fontsize=12)
        plt.title(f'Prediction using ra, ca, cb separately', fontsize=14)
        plt.legend()
        plt.grid(True)

        plt.tight_layout()
        plt.show()
class MatmulPowerModel:
    """
    A class to build predictive models for execution time and power consumption
    based on simulation data collected at a reference frequency.

    power_model = MatmulPowerModel(
        sim_data=simulation_data,
        use_total_ops=False,
        degree_time=5,
        degree_dyn_power=5,
        degree_static_power=0,  # Static power modeled as a constant
        reference_frequency_MHz=100,
        output_dir=output_dir
    )
    """
    def __init__(self, sim_data, output_dir, use_total_ops=True,
                 degree_time=1, degree_dyn_power=1, degree_static_power=0,
                 reference_frequency_MHz=100,
                 model_type_time='linear',
                 model_type_dyn_power='linear',
                 apply_log_transform_time=False,
                 apply_log_transform_dyn_power=False,
                 positive=True,
                 alpha_time=1.0,
                 alpha_dyn_power=1.0,
                 l1_ratio_time=0.5,
                 l1_ratio_dyn_power=0.5):
        """
        Initializes the MatmulPowerModel with simulation data.

        Args:
            sim_data (MatmulSimulationData): The simulation data object.
            use_total_ops (bool): Whether to use total operations as input feature.
            degree_time (int): Degree of the polynomial for execution time model.
            degree_dyn_power (int): Degree of the polynomial for dynamic power model.
            degree_static_power (int): Degree of the polynomial for static power model.
            reference_frequency_MHz (float): The reference frequency in MHz at which data is collected.
            model_type_time (str): Regression model for execution time ('linear', 'ridge', 'lasso', 'elasticnet').
            model_type_dyn_power (str): Regression model for dynamic power ('linear', 'ridge', 'lasso', 'elasticnet').
            apply_log_transform_time (bool): Whether to apply log transformation to execution time target variable.
            apply_log_transform_dyn_power (bool): Whether to apply log transformation to dynamic power target variable.
            positive (bool): Whether to enforce non-negative coefficients.
            alpha_time (float): Regularization strength for execution time model.
            alpha_dyn_power (float): Regularization strength for dynamic power model.
            l1_ratio_time (float): The ElasticNet mixing parameter for execution time model.
            l1_ratio_dyn_power (float): The ElasticNet mixing parameter for dynamic power model.
        """
        self.sim_data = sim_data
        self.models = {}  # Dictionary to store models for each PE
        self.use_total_ops = use_total_ops
        self.degree_time = degree_time
        self.degree_dyn_power = degree_dyn_power
        self.degree_static_power = degree_static_power
        self.reference_frequency_MHz = reference_frequency_MHz
        self.model_type_time = model_type_time
        self.model_type_dyn_power = model_type_dyn_power
        self.apply_log_transform_time = apply_log_transform_time
        self.apply_log_transform_dyn_power = apply_log_transform_dyn_power
        self.positive = positive
        self.alpha_time = alpha_time
        self.alpha_dyn_power = alpha_dyn_power
        self.l1_ratio_time = l1_ratio_time
        self.l1_ratio_dyn_power = l1_ratio_dyn_power
        self.build_models()

        self.output_dir = output_dir
        if not os.path.exists(self.output_dir):
            os.makedirs(self.output_dir)

    def build_models(self):
        """
        Builds regression models for execution time and power for each PE.
        """
        # Convert data_list to a pandas DataFrame for easier manipulation
        data_df = pd.DataFrame(self.sim_data.data_list)

        # Filter data to only include the reference frequency
        data_df = data_df[data_df['clock_frequency_MHz'] == self.reference_frequency_MHz]
        if data_df.empty:
            print(f"No data found at reference frequency {self.reference_frequency_MHz} MHz.")
            return

        # List of PEs
        PEs = data_df['PE'].unique()

        for PE in PEs:
            pe_data = data_df[data_df['PE'] == PE]

            # Build models for each voltage separately
            voltages = pe_data['voltage'].unique()
            self.models[PE] = {}

            for voltage in voltages:
                voltage_data = pe_data[pe_data['voltage'] == voltage]

                # Features: Matrix sizes
                if self.use_total_ops:
                    # Compute total operations
                    total_ops = voltage_data['row_a'] * voltage_data['col_a'] * voltage_data['col_b']
                    X = pd.DataFrame({
                        'total_ops': total_ops
                    })
                else:
                    X = voltage_data[['row_a', 'col_a', 'col_b']]

                if X.empty:
                    print(f"No data for PE={PE}, voltage={voltage}V at reference frequency {self.reference_frequency_MHz} MHz.")
                    continue

                # Build execution time model
                poly_time = PolynomialFeatures(degree=self.degree_time, include_bias=False)
                X_time_poly = poly_time.fit_transform(X)
                y_time = voltage_data['execution_time_ns'].values

                # Apply log transformation if specified
                if self.apply_log_transform_time:
                    y_time = np.log(y_time)

                time_model = self._get_regression_model(
                    self.model_type_time,
                    positive=self.positive,
                    alpha=self.alpha_time,
                    l1_ratio=self.l1_ratio_time
                )
                time_model.fit(X_time_poly, y_time)

                # Determine selected power domains for this PE
                selected_domains = self.get_default_domains_for_PE(PE)

                # Build dynamic power model
                poly_dyn_power = PolynomialFeatures(degree=self.degree_dyn_power, include_bias=False)
                X_dyn_power_poly = poly_dyn_power.fit_transform(X)

                # Sum dynamic power across selected domains
                dyn_power_keys = [domain + '_dyn' for domain in selected_domains]
                y_dyn_power = voltage_data[dyn_power_keys].sum(axis=1).values

                # Apply log transformation if specified
                if self.apply_log_transform_dyn_power:
                    y_dyn_power = np.log(y_dyn_power)

                dyn_power_model = self._get_regression_model(
                    self.model_type_dyn_power,
                    positive=self.positive,
                    alpha=self.alpha_dyn_power,
                    l1_ratio=self.l1_ratio_dyn_power
                )
                dyn_power_model.fit(X_dyn_power_poly, y_dyn_power)

                # Build static power model
                static_power_keys = [domain + '_static' for domain in selected_domains]
                y_static_power = voltage_data[static_power_keys].sum(axis=1).values

                if self.degree_static_power == 0:
                    # Model static power as a constant (mean value)
                    mean_static_power = y_static_power.mean()
                    static_power_model = {'mean_static_power': mean_static_power}
                else:
                    poly_static_power = PolynomialFeatures(degree=self.degree_static_power, include_bias=False)
                    X_static_power_poly = poly_static_power.fit_transform(X)
                    static_power_model_reg = self._get_regression_model(
                        'linear', positive=self.positive, alpha=0.0, l1_ratio=0.0)
                    static_power_model_reg.fit(X_static_power_poly, y_static_power)
                    static_power_model = {
                        'model': static_power_model_reg,
                        'poly': poly_static_power
                    }

                # Store the models
                self.models[PE][voltage] = {
                    'reference_frequency': self.reference_frequency_MHz,
                    'time_model': time_model,
                    'poly_time': poly_time,
                    'dyn_power_model': dyn_power_model,
                    'poly_dyn_power': poly_dyn_power,
                    'static_power_model': static_power_model,
                    'selected_domains': selected_domains,
                    'apply_log_transform_time': self.apply_log_transform_time,
                    'apply_log_transform_dyn_power': self.apply_log_transform_dyn_power
                }

    def _get_regression_model(self, model_type, positive, alpha, l1_ratio):
        """
        Returns the regression model based on the specified type.

        Args:
            model_type (str): Type of regression model ('linear', 'ridge', 'lasso', 'elasticnet').
            positive (bool): Whether to enforce non-negative coefficients.
            alpha (float): Regularization strength.
            l1_ratio (float): The ElasticNet mixing parameter.

        Returns:
            Regression model instance.
        """
        if model_type == 'linear':
            return LinearRegression(positive=positive)
        elif model_type == 'ridge':
            return Ridge(alpha=alpha, positive=positive)
        elif model_type == 'lasso':
            return Lasso(alpha=alpha, positive=positive, max_iter=10000)
        elif model_type == 'elasticnet':
            return ElasticNet(alpha=alpha, l1_ratio=l1_ratio, positive=positive, max_iter=10000)
        elif model_type == 'gamma':
            return GammaRegressor(alpha=alpha, max_iter=10000)
        elif model_type == 'poisson':
            return PoissonRegressor(alpha=alpha, max_iter=10000)
        elif model_type == 'randomforest':
            return RandomForestRegressor(n_estimators=100)
        else:
            raise ValueError(f"Unknown model_type: {model_type}")
    
    def get_default_domains_for_PE(self, PE):
        """
        Returns the default power domains for a given PE.

        Args:
            PE (str): The processing element.

        Returns:
            list: List of default power domains for the PE.
        """
        # Use default domains based on PE
        if PE == 'carus':
            selected_domains = ['pow_sys', 'pow_cpu', 'pow_mem', 'pow_carus']
        elif PE == 'caesar':
            selected_domains = ['pow_sys', 'pow_cpu', 'pow_mem', 'pow_caesar']
        elif PE == 'cgra':
            selected_domains = ['pow_sys', 'pow_cpu', 'pow_mem', 'pow_cgra']
        elif PE == 'cpu':
            selected_domains = ['pow_sys', 'pow_cpu', 'pow_mem']
        else:
            print(f"Unknown PE type: {PE}")
            selected_domains = []
        return selected_domains

    def predict(self, PE, row_a, col_a, col_b, voltage, frequency_MHz=None):
        """
        Predicts execution time and power consumption for the given inputs.

        Args:
            PE (str): The processing element.
            row_a (int): Number of rows in matrix A.
            col_a (int): Number of columns in matrix A.
            col_b (int): Number of columns in matrix B.
            voltage (float): Voltage level.
            frequency_MHz (float, optional): Frequency in MHz. If not provided, uses max frequency.

        Returns:
            dict: A dictionary containing predicted execution time and power.

        Example:

        # Predict power and timing for unknown inputs at a different frequency
        prediction = power_model.predict(
            PE='caesar',
            row_a=16,
            col_a=16,
            col_b=32,
            voltage=0.8,
            frequency_MHz=200  # Requesting a different frequency
        )

        if prediction:
            print("Prediction:")
            print(f"Execution Time: {prediction['execution_time_ns']:.2f} ns")
            print(f"Dynamic Power: {prediction['dyn_power_mW']:.2f} mW")
            print(f"Static Power: {prediction['static_power_mW']:.2f} mW")
            print(f"Total Power: {prediction['total_power_mW']:.2f} mW")
        """
        if PE not in self.models or voltage not in self.models[PE]:
            print(f"No model available for PE={PE} at voltage={voltage}V.")
            return None

        model_data = self.models[PE][voltage]
        reference_frequency = model_data['reference_frequency']
        time_model = model_data['time_model']
        poly_time = model_data['poly_time']
        dyn_power_model = model_data['dyn_power_model']
        poly_dyn_power = model_data['poly_dyn_power']
        static_power_model = model_data['static_power_model']
        selected_domains = model_data['selected_domains']
        apply_log_transform_time = model_data['apply_log_transform_time']
        apply_log_transform_dyn_power = model_data['apply_log_transform_dyn_power']

        # Prepare input features
        if self.use_total_ops:
            total_ops = row_a * col_a * col_b
            X_input = pd.DataFrame({
                'total_ops': [total_ops]
            })
        else:
            X_input = pd.DataFrame({
                'row_a': [row_a],
                'col_a': [col_a],
                'col_b': [col_b]
            })

        # Predict execution time
        X_time_poly = poly_time.transform(X_input)
        predicted_time = time_model.predict(X_time_poly)[0]
        if apply_log_transform_time:
            predicted_time = np.exp(predicted_time)
        # predicted_time_ns = max(predicted_time, 0)
        predicted_time_ns = predicted_time

        # Predict dynamic power
        X_dyn_power_poly = poly_dyn_power.transform(X_input)
        predicted_dyn_power = dyn_power_model.predict(X_dyn_power_poly)[0]
        if apply_log_transform_dyn_power:
            predicted_dyn_power = np.exp(predicted_dyn_power)
        # predicted_dyn_power_mW = max(predicted_dyn_power, 0)
        predicted_dyn_power_mW = predicted_dyn_power

        # Predict static power
        if self.degree_static_power == 0:
            predicted_static_power_mW = static_power_model['mean_static_power']
        else:
            X_static_power_poly = static_power_model['poly'].transform(X_input)
            predicted_static_power_mW = static_power_model['model'].predict(X_static_power_poly)[0]
            predicted_static_power_mW = max(predicted_static_power_mW, 0)

        # If a different frequency is requested, adjust execution time and dynamic power
        if frequency_MHz is None:
            frequency_MHz = self.sim_data.max_frequency.get(voltage, None)
            if frequency_MHz is None:
                print(f"No max frequency data for voltage {voltage}V.")
                return None
        else:
            max_freq = self.sim_data.max_frequency.get(voltage, None)
            if max_freq is None:
                print(f"No max frequency data for voltage {voltage}V.")
                return None
            if frequency_MHz > max_freq:
                print(f"Frequency {frequency_MHz} MHz exceeds max frequency {max_freq} MHz at {voltage}V.")
                return None

        # Scaling factors
        freq_scaling = frequency_MHz / reference_frequency

        # Adjust execution time inversely with frequency
        adjusted_time_ns = predicted_time_ns * reference_frequency / frequency_MHz

        # Adjust dynamic power linearly with frequency
        adjusted_dyn_power_mW = predicted_dyn_power_mW * freq_scaling

        # Total Energy
        total_power_mW = adjusted_dyn_power_mW + predicted_static_power_mW
        total_energy_nJ = total_power_mW * adjusted_time_ns * 1e-3

        result = {
            'PE': PE,
            'row_a': row_a,
            'col_a': col_a,
            'col_b': col_b,
            'voltage': voltage,
            'frequency_MHz': frequency_MHz,
            'execution_time_ns': adjusted_time_ns,
            'dyn_power_mW': adjusted_dyn_power_mW,
            'static_power_mW': predicted_static_power_mW,
            'total_power_mW': total_power_mW,
            'total_energy_nJ': total_energy_nJ
        }

        return result

    def query_measured(self, PE, row_a, col_a, col_b, voltage, frequency_MHz=None):
        """
        Returns the actual measured execution time and power for the given inputs if available.

        Args:
            PE (str): The processing element.
            row_a (int): Number of rows in matrix A.
            col_a (int): Number of columns in matrix A.
            col_b (int): Number of columns in matrix B.
            voltage (float): Voltage level.
            frequency_MHz (float, optional): Frequency in MHz. If not provided, uses the data frequency.

        Returns:
            dict: A dictionary containing the measured execution time and power, or None if data not available.


        Example:

        # Assuming you have an instance of MatmulPowerModel
        measured_data = power_model.query_measured(
            PE='carus',
            row_a=8,
            col_a=8,
            col_b=512,
            voltage=0.8
        )

        if measured_data:
            print("Measured Data:")
            print(f"Execution Time: {measured_data['execution_time_ns']:.2f} ns")
            print(f"Dynamic Power: {measured_data['dyn_power_mW']:.2f} mW")
            print(f"Static Power: {measured_data['static_power_mW']:.2f} mW")
            print(f"Total Power: {measured_data['total_power_mW']:.2f} mW")
        """
        # Retrieve data for the given configuration
        data_df = pd.DataFrame(self.sim_data.data_list)
        filtered_data = data_df[
            (data_df['PE'] == PE) &
            (data_df['row_a'] == row_a) &
            (data_df['col_a'] == col_a) &
            (data_df['col_b'] == col_b) &
            (data_df['voltage'] == voltage)
        ]

        if filtered_data.empty:
            print("No measured data available for the specified configuration.")
            return None

        # If multiple entries exist, select the one with the closest frequency to the requested frequency
        if frequency_MHz is not None:
            filtered_data['freq_diff'] = abs(filtered_data['clock_frequency_MHz'] - frequency_MHz)
            data_row = filtered_data.sort_values('freq_diff').iloc[0]
        else:
            # Use the data with the reference frequency
            data_row = filtered_data.iloc[0]
            frequency_MHz = data_row['clock_frequency_MHz']

        data_frequency_MHz = data_row['clock_frequency_MHz']

        # Check max frequency constraint
        max_freq = self.sim_data.max_frequency.get(voltage, None)
        if max_freq is None:
            print(f"No max frequency data for voltage {voltage}V.")
            return None
        if frequency_MHz > max_freq:
            print(f"Frequency {frequency_MHz} MHz exceeds max frequency {max_freq} MHz at {voltage}V.")
            return None

        # Sum dynamic and static power over the selected domains
        selected_domains = self.get_default_domains_for_PE(PE)
        dyn_power_keys = [domain + '_dyn' for domain in selected_domains]
        static_power_keys = [domain + '_static' for domain in selected_domains]

        measured_dyn_power_mW = data_row[dyn_power_keys].sum()
        measured_static_power_mW = data_row[static_power_keys].sum()
        measured_time_ns = data_row['execution_time_ns']

        # If requested frequency is different from data frequency, adjust execution time and dynamic power
        if frequency_MHz != data_frequency_MHz:
            # Scaling factors
            freq_scaling = frequency_MHz / data_frequency_MHz

            # Adjust execution time inversely with frequency
            adjusted_time_ns = measured_time_ns * data_frequency_MHz / frequency_MHz

            # Adjust dynamic power linearly with frequency
            adjusted_dyn_power_mW = measured_dyn_power_mW * freq_scaling
        else:
            adjusted_time_ns = measured_time_ns
            adjusted_dyn_power_mW = measured_dyn_power_mW

        total_power_mW = adjusted_dyn_power_mW + measured_static_power_mW

        result = {
            'PE': PE,
            'row_a': row_a,
            'col_a': col_a,
            'col_b': col_b,
            'voltage': voltage,
            'frequency_MHz': frequency_MHz,
            'execution_time_ns': adjusted_time_ns,
            'dyn_power_mW': adjusted_dyn_power_mW,
            'static_power_mW': measured_static_power_mW,
            'total_power_mW': total_power_mW
        }

        return result

    def visualize_models(self, PE, voltage, fixed_params=None, varying_params=None, metrics=None):
        """
        Plots the model predictions against the measured data for validation.

        Args:
            PE (str): The processing element.
            voltage (float): Voltage level.
            fixed_params (dict, optional): Parameters to fix (e.g., {'row_a': 8}).
            varying_params (list, optional): Parameters to vary (e.g., ['col_b']).
            metrics (list, optional): Metrics to visualize ('execution_time_ns', 'dyn_power_mW', 'static_power_mW').
                                    If None, plots all three metrics.

        
        Example:

        power_model.visualize_models(
            PE='carus',
            voltage=0.8,
            fixed_params={'row_a': 8},
            varying_params=['col_b'],
            metrics=['execution_time_ns', 'dyn_power_mW', 'static_power_mW']
        )
        """
        if PE not in self.models or voltage not in self.models[PE]:
            print(f"No model available for PE={PE} at voltage={voltage}V.")
            return

        model_data = self.models[PE][voltage]
        reference_frequency = model_data['reference_frequency']
        time_model = model_data['time_model']
        poly_time = model_data['poly_time']
        dyn_power_model = model_data['dyn_power_model']
        poly_dyn_power = model_data['poly_dyn_power']
        static_power_model = model_data['static_power_model']
        selected_domains = model_data['selected_domains']

        # Retrieve data for the given PE and voltage at reference frequency
        data_df = pd.DataFrame(self.sim_data.data_list)
        pe_data = data_df[
            (data_df['PE'] == PE) &
            (data_df['voltage'] == voltage) &
            (data_df['clock_frequency_MHz'] == reference_frequency)
        ]

        if fixed_params:
            for param, value in fixed_params.items():
                pe_data = pe_data[pe_data[param] == value]
                if pe_data.empty:
                    print(f"No data available for {param}={value}.")
                    return

        if pe_data.empty:
            print(f"No data available for visualization for PE={PE} at voltage={voltage}V.")
            return

        # Prepare input features
        if self.use_total_ops:
            pe_data['total_ops'] = pe_data['row_a'] * pe_data['col_a'] * pe_data['col_b']
            X = pe_data[['total_ops']]
        else:
            X = pe_data[['row_a', 'col_a', 'col_b']]

        # Determine varying parameters
        if varying_params is None:
            # If no varying parameters are specified, use all dimensions not fixed
            all_params = ['row_a', 'col_a', 'col_b']
            if self.use_total_ops:
                varying_params = ['total_ops']
            else:
                varying_params = [param for param in all_params if param not in (fixed_params or {})]

        # Get metrics to plot
        if metrics is None:
            metrics = ['execution_time_ns', 'dyn_power_mW', 'static_power_mW']

        num_metrics = len(metrics)
        fig, axes = plt.subplots(1, num_metrics, figsize=(6 * num_metrics, 6))

        if num_metrics == 1:
            axes = [axes]

        for idx, metric in enumerate(metrics):
            ax = axes[idx]

            # Get measured values and predictions
            if metric == 'execution_time_ns':
                y_measured = pe_data['execution_time_ns'].values
                y_label = 'Execution Time (ns)'
                X_poly = poly_time.transform(X)
                y_predicted = time_model.predict(X_poly)
            elif metric == 'dyn_power_mW':
                dyn_power_keys = [domain + '_dyn' for domain in selected_domains]
                y_measured = pe_data[dyn_power_keys].sum(axis=1).values
                y_label = 'Dynamic Power (mW)'
                X_poly = poly_dyn_power.transform(X)
                y_predicted = dyn_power_model.predict(X_poly)
            elif metric == 'static_power_mW':
                static_power_keys = [domain + '_static' for domain in selected_domains]
                y_measured = pe_data[static_power_keys].sum(axis=1).values
                y_label = 'Static Power (mW)'
                if self.degree_static_power == 0:
                    y_predicted = np.full_like(y_measured, static_power_model['mean_static_power'])
                else:
                    X_poly = static_power_model['poly'].transform(X)
                    y_predicted = static_power_model['model'].predict(X_poly)
            else:
                print(f"Unknown metric: {metric}")
                continue

            num_varying = len(varying_params)
            if num_varying == 1:
                var_param = varying_params[0]
                x_values = pe_data[var_param].values
                ax.scatter(x_values, y_measured, label='Measured', marker='o')
                ax.plot(x_values, y_predicted, label='Predicted', linestyle='--')
                ax.set_title(f'{metric.replace("_", " ").capitalize()} vs {var_param}', fontsize=14)
                ax.set_xlabel(var_param, fontsize=12)
                ax.set_ylabel(y_label, fontsize=12)
                ax.legend(fontsize=10)
                ax.grid(True, which='both', linestyle='--', linewidth=0.5)
            elif num_varying == 2:
                var_param1, var_param2 = varying_params
                x_values = pe_data[var_param1].values
                y_values = pe_data[var_param2].values
                z_measured = y_measured
                z_predicted = y_predicted

                ax = fig.add_subplot(1, num_metrics, idx + 1, projection='3d')
                ax.scatter(x_values, y_values, z_measured, label='Measured', marker='o')
                ax.scatter(x_values, y_values, z_predicted, label='Predicted', marker='^')
                ax.set_title(f'{metric.replace("_", " ").capitalize()} vs {var_param1} and {var_param2}', fontsize=14)
                ax.set_xlabel(var_param1, fontsize=12)
                ax.set_ylabel(var_param2, fontsize=12)
                ax.set_zlabel(y_label, fontsize=12)
                ax.legend()
            else:
                # For more than 2 varying parameters, plot predicted vs measured
                ax.scatter(y_measured, y_predicted, label='Predicted vs Measured', marker='o')
                # Plot y=x line
                min_val = min(y_measured.min(), y_predicted.min())
                max_val = max(y_measured.max(), y_predicted.max())
                ax.plot([min_val, max_val], [min_val, max_val], 'r--', label='Ideal Fit')
                ax.set_title(f'{metric.replace("_", " ").capitalize()} Model Validation', fontsize=14)
                ax.set_xlabel('Measured ' + y_label, fontsize=12)
                ax.set_ylabel('Predicted ' + y_label, fontsize=12)
                ax.legend(fontsize=10)
                ax.grid(True, which='both', linestyle='--', linewidth=0.5)

        plt.suptitle(f'Model Validation for {PE} at {voltage}V', fontsize=16)
        plt.tight_layout(rect=[0, 0, 1, 0.95])
        plt.savefig(f'{self.output_dir}/{PE}_{voltage}V_model_validation.pdf', bbox_inches='tight')
        plt.show()

    def evaluate_model(self, PEs=None, voltages=None):
        """
        Evaluates the models by calculating R² scores and Mean Squared Error (MSE)
        for specified PEs and voltages.

        Args:
            PEs (list, optional): List of PEs to evaluate. If None, evaluates all available PEs.
            voltages (list, optional): List of voltages to evaluate. If None, evaluates all available voltages.

        Example:

        # Evaluate models for specific PEs and voltages
        power_model.evaluate_model(
            PEs=['carus', 'cgra'],
            voltages=[0.8, 0.9]
        )

        # Evaluate models for all available PEs and voltages
        power_model.evaluate_model()
        """

        # todo: upgrade to evaluate with new metrics

        # Prepare data
        data_df = pd.DataFrame(self.sim_data.data_list)
        if data_df.empty:
            print("No data available for evaluation.")
            return

        if PEs is None:
            PEs = data_df['PE'].unique()

        if voltages is None:
            voltages = data_df['voltage'].unique()

        # Initialize dictionaries to store aggregated results
        aggregated_results = {
            'execution_time_ns': {'R2': [], 'MSE': []},
            'dyn_power_mW': {'R2': [], 'MSE': []},
            'static_power_mW': {'R2': [], 'MSE': []}
        }

        for PE in PEs:
            for voltage in voltages:
                if PE not in self.models or voltage not in self.models[PE]:
                    print(f"No model available for PE={PE} at voltage={voltage}V.")
                    continue

                model_data = self.models[PE][voltage]
                reference_frequency = model_data['reference_frequency']
                time_model = model_data['time_model']
                poly_time = model_data['poly_time']
                dyn_power_model = model_data['dyn_power_model']
                poly_dyn_power = model_data['poly_dyn_power']
                static_power_model = model_data['static_power_model']
                selected_domains = model_data['selected_domains']

                # Retrieve data for the given PE and voltage at reference frequency
                pe_data = data_df[
                    (data_df['PE'] == PE) &
                    (data_df['voltage'] == voltage) &
                    (data_df['clock_frequency_MHz'] == reference_frequency)
                ]

                if pe_data.empty:
                    print(f"No data available for evaluation for PE={PE} at voltage={voltage}V.")
                    continue

                # Prepare input features
                if self.use_total_ops:
                    pe_data['total_ops'] = pe_data['row_a'] * pe_data['col_a'] * pe_data['col_b']
                    X = pe_data[['total_ops']]
                else:
                    X = pe_data[['row_a', 'col_a', 'col_b']]

                evaluation_results = {}

                # Execution Time Evaluation
                y_measured_time = pe_data['execution_time_ns'].values
                X_time_poly = poly_time.transform(X)
                y_predicted_time = time_model.predict(X_time_poly)
                r2_time = r2_score(y_measured_time, y_predicted_time)
                mse_time = mean_squared_error(y_measured_time, y_predicted_time)
                evaluation_results['execution_time_ns'] = {'R2': r2_time, 'MSE': mse_time}
                aggregated_results['execution_time_ns']['R2'].append(r2_time)
                aggregated_results['execution_time_ns']['MSE'].append(mse_time)

                # Dynamic Power Evaluation
                dyn_power_keys = [domain + '_dyn' for domain in selected_domains]
                y_measured_dyn_power = pe_data[dyn_power_keys].sum(axis=1).values
                X_dyn_power_poly = poly_dyn_power.transform(X)
                y_predicted_dyn_power = dyn_power_model.predict(X_dyn_power_poly)
                r2_dyn_power = r2_score(y_measured_dyn_power, y_predicted_dyn_power)
                mse_dyn_power = mean_squared_error(y_measured_dyn_power, y_predicted_dyn_power)
                evaluation_results['dyn_power_mW'] = {'R2': r2_dyn_power, 'MSE': mse_dyn_power}
                aggregated_results['dyn_power_mW']['R2'].append(r2_dyn_power)
                aggregated_results['dyn_power_mW']['MSE'].append(mse_dyn_power)

                # Static Power Evaluation
                static_power_keys = [domain + '_static' for domain in selected_domains]
                y_measured_static_power = pe_data[static_power_keys].sum(axis=1).values
                if self.degree_static_power == 0:
                    y_predicted_static_power = np.full_like(y_measured_static_power, static_power_model['mean_static_power'])
                else:
                    X_static_power_poly = static_power_model['poly'].transform(X)
                    y_predicted_static_power = static_power_model['model'].predict(X_static_power_poly)
                r2_static_power = r2_score(y_measured_static_power, y_predicted_static_power)
                mse_static_power = mean_squared_error(y_measured_static_power, y_predicted_static_power)
                evaluation_results['static_power_mW'] = {'R2': r2_static_power, 'MSE': mse_static_power}
                aggregated_results['static_power_mW']['R2'].append(r2_static_power)
                aggregated_results['static_power_mW']['MSE'].append(mse_static_power)

                # Print the evaluation results for this PE and voltage
                print(f"Model Evaluation for PE={PE} at voltage={voltage}V:")
                for metric, results in evaluation_results.items():
                    print(f"  {metric}:")
                    print(f"    R² Score: {results['R2']:.4f}")
                    print(f"    Mean Squared Error: {results['MSE']:.4f}")
                print()

        # Calculate and print aggregated results
        print("Aggregated Model Evaluation Across All PEs and Voltages:")
        for metric, results in aggregated_results.items():
            if results['R2']:
                avg_r2 = np.mean(results['R2'])
                avg_mse = np.mean(results['MSE'])
                print(f"  {metric}:")
                print(f"    Average R² Score: {avg_r2:.4f}")
                print(f"    Average Mean Squared Error: {avg_mse:.4f}")
        print()

    def compare_models(self, PEs, voltages, model_configs, metrics=['execution_time_ns', 'dyn_power_mW']):
        """
        Compares different models based on specified configurations across multiple PEs and voltages.

        Args:
            PEs (list): List of processing elements to evaluate.
            voltages (list): List of voltage levels to evaluate.
            model_configs (list): List of model configuration dictionaries.
            metrics (list): List of metrics to evaluate.

        Returns:
            list: A list of dictionaries containing evaluation results for each configuration, including
                detailed metrics for each PE and voltage combination, and aggregated metrics.

        Example:

            model_configs = [
                {
                    'model_type_time': 'ridge',
                    'apply_log_transform_time': False,
                    'model_type_dyn_power': 'ridge',
                    'apply_log_transform_dyn_power': False,
                    'degree_time': 2,
                    'degree_dyn_power': 2,
                    'positive': False,
                    'alpha_time': 1,
                    'alpha_dyn_power': 1,
                    'l1_ratio_time': 0.5,
                    'l1_ratio_dyn_power': 0.5
                },
                {
                    'model_type_time': 'gamma',
                    'apply_log_transform_time': False,
                    'model_type_dyn_power': 'gamma',
                    'apply_log_transform_dyn_power': False,
                    'degree_time': 2,
                    'degree_dyn_power': 2,
                    'positive': False,
                    'alpha_time': 0.1,
                    'alpha_dyn_power': 0.1,
                },
                # Add more configurations as needed
            ]

            # Usage:
            results = power_model.compare_models(
                PEs=['carus', 'caesar'],
                voltages=[0.8, 0.9],
                model_configs=model_configs
            )

            # Process results:
            for config_result in results:
                config = config_result['config']
                print(f"Results for config: {config}")
                # Detailed metrics for each PE and voltage
                for pe_voltage_result in config_result['pe_voltage_results']:
                    PE = pe_voltage_result['PE']
                    voltage = pe_voltage_result['voltage']
                    metrics = pe_voltage_result['metrics']
                    print(f"PE: {PE}, Voltage: {voltage}V")
                    print(f"  Execution Time Metrics:")
                    print(f"    R²: {metrics['r2_time']:.4f}")
                    print(f"    MAE: {metrics['mae_time']:.4f}")
                    print(f"    MAPE: {metrics['mape_time']:.2f}%")
                    print(f"    MaxAE: {metrics['maxae_time']:.4f}")
                    print(f"  Dynamic Power Metrics:")
                    print(f"    R²: {metrics['r2_dyn_power']:.4f}")
                    print(f"    MAE: {metrics['mae_dyn_power']:.4f}")
                    print(f"    MAPE: {metrics['mape_dyn_power']:.2f}%")
                    print(f"    MaxAE: {metrics['maxae_dyn_power']:.4f}")
                    print()
                # Aggregated metrics across all PEs and voltages
                aggregated_metrics = config_result['aggregated_metrics']
                print("Aggregated Metrics:")
                print(f"  Execution Time Metrics:")
                print(f"    R²: {aggregated_metrics['r2_time']:.4f}")
                print(f"    MAE: {aggregated_metrics['mae_time']:.4f}")
                print(f"    MAPE: {aggregated_metrics['mape_time']:.2f}%")
                print(f"    MaxAE: {aggregated_metrics['maxae_time']:.4f}")
                print(f"  Dynamic Power Metrics:")
                print(f"    R²: {aggregated_metrics['r2_dyn_power']:.4f}")
                print(f"    MAE: {aggregated_metrics['mae_dyn_power']:.4f}")
                print(f"    MAPE: {aggregated_metrics['mape_dyn_power']:.2f}%")
                print(f"    MaxAE: {aggregated_metrics['maxae_dyn_power']:.4f}")
                print()
        """


        # Initialize results list
        results = []

        # Retrieve data once
        data_df = pd.DataFrame(self.sim_data.data_list)

        for idx, config in enumerate(model_configs):
            config_result = {
                'config': config,
                'pe_voltage_results': []
            }

            # List to collect metrics for aggregation
            all_r2_time = []
            all_mae_time = []
            all_mape_time = []
            all_maxae_time = []
            all_r2_dyn = []
            all_mae_dyn = []
            all_mape_dyn = []
            all_maxae_dyn = []

            for PE in PEs:
                for voltage in voltages:
                    pe_data = data_df[
                        (data_df['PE'] == PE) &
                        (data_df['voltage'] == voltage) &
                        (data_df['clock_frequency_MHz'] == self.reference_frequency_MHz)
                    ]

                    if pe_data.empty:
                        # Optionally, you can log or collect information about missing data
                        continue

                    # Features: Matrix sizes
                    if self.use_total_ops:
                        pe_data['total_ops'] = pe_data['row_a'] * pe_data['col_a'] * pe_data['col_b']
                        X = pe_data[['total_ops']]
                    else:
                        X = pe_data[['row_a', 'col_a', 'col_b']]

                    # Target variables
                    y_time = pe_data['execution_time_ns'].values
                    selected_domains = self.get_default_domains_for_PE(PE)
                    dyn_power_keys = [domain + '_dyn' for domain in selected_domains]
                    y_dyn_power = pe_data[dyn_power_keys].sum(axis=1).values

                    # Split data into training and testing sets
                    X_train, X_test, y_time_train, y_time_test, y_dyn_train, y_dyn_test = train_test_split(
                        X, y_time, y_dyn_power, test_size=0.2, random_state=42)

                    # Prepare polynomial features
                    degree_time = config.get('degree_time', self.degree_time)
                    degree_dyn_power = config.get('degree_dyn_power', self.degree_dyn_power)

                    poly_time = PolynomialFeatures(degree=degree_time, include_bias=False)
                    X_time_train_poly = poly_time.fit_transform(X_train)
                    X_time_test_poly = poly_time.transform(X_test)

                    poly_dyn_power = PolynomialFeatures(degree=degree_dyn_power, include_bias=False)
                    X_dyn_train_poly = poly_dyn_power.fit_transform(X_train)
                    X_dyn_test_poly = poly_dyn_power.transform(X_test)

                    # Build and evaluate execution time model
                    time_model = self._get_regression_model(
                        config['model_type_time'],
                        positive=config.get('positive', True),
                        alpha=config.get('alpha_time', 1.0),
                        l1_ratio=config.get('l1_ratio_time', 0.5)
                    )
                    y_time_train_target = y_time_train
                    if config.get('apply_log_transform_time', False):
                        y_time_train_target = np.log(y_time_train_target + 1e-10)  # Add epsilon to avoid log(0)

                    time_model.fit(X_time_train_poly, y_time_train_target)

                    y_time_pred = time_model.predict(X_time_test_poly)
                    if config.get('apply_log_transform_time', False):
                        y_time_pred = np.exp(y_time_pred)
                    y_time_pred = np.maximum(y_time_pred, 0)

                    # Compute error metrics for execution time
                    r2_time = r2_score(y_time_test, y_time_pred)
                    mae_time = mean_absolute_error(y_time_test, y_time_pred)
                    mape_time = np.mean(np.abs((y_time_test - y_time_pred) / (y_time_test + 1e-10))) * 100  # Avoid division by zero
                    maxae_time = np.max(np.abs(y_time_test - y_time_pred))

                    # Build and evaluate dynamic power model
                    dyn_power_model = self._get_regression_model(
                        config['model_type_dyn_power'],
                        positive=config.get('positive', True),
                        alpha=config.get('alpha_dyn_power', 1.0),
                        l1_ratio=config.get('l1_ratio_dyn_power', 0.5)
                    )
                    y_dyn_train_target = y_dyn_train
                    if config.get('apply_log_transform_dyn_power', False):
                        y_dyn_train_target = np.log(y_dyn_train_target + 1e-10)

                    dyn_power_model.fit(X_dyn_train_poly, y_dyn_train_target)

                    y_dyn_pred = dyn_power_model.predict(X_dyn_test_poly)
                    if config.get('apply_log_transform_dyn_power', False):
                        y_dyn_pred = np.exp(y_dyn_pred)
                    y_dyn_pred = np.maximum(y_dyn_pred, 0)

                    # Compute error metrics for dynamic power
                    r2_dyn = r2_score(y_dyn_test, y_dyn_pred)
                    mae_dyn = mean_absolute_error(y_dyn_test, y_dyn_pred)
                    mape_dyn = np.mean(np.abs((y_dyn_test - y_dyn_pred) / (y_dyn_test + 1e-10))) * 100
                    maxae_dyn = np.max(np.abs(y_dyn_test - y_dyn_pred))

                    # Collect metrics for aggregation
                    all_r2_time.append(r2_time)
                    all_mae_time.append(mae_time)
                    all_mape_time.append(mape_time)
                    all_maxae_time.append(maxae_time)
                    all_r2_dyn.append(r2_dyn)
                    all_mae_dyn.append(mae_dyn)
                    all_mape_dyn.append(mape_dyn)
                    all_maxae_dyn.append(maxae_dyn)

                    # Store per-PE and voltage results
                    pe_voltage_result = {
                        'PE': PE,
                        'voltage': voltage,
                        'metrics': {
                            'r2_time': r2_time,
                            'mae_time': mae_time,
                            'mape_time': mape_time,
                            'maxae_time': maxae_time,
                            'r2_dyn_power': r2_dyn,
                            'mae_dyn_power': mae_dyn,
                            'mape_dyn_power': mape_dyn,
                            'maxae_dyn_power': maxae_dyn
                        }
                    }
                    config_result['pe_voltage_results'].append(pe_voltage_result)

            # Compute aggregated metrics
            num_entries = len(config_result['pe_voltage_results'])
            if num_entries > 0:
                aggregated_metrics = {
                    'r2_time': np.mean(all_r2_time),
                    'mae_time': np.mean(all_mae_time),
                    'mape_time': np.mean(all_mape_time),
                    'maxae_time': np.mean(all_maxae_time),
                    'r2_dyn_power': np.mean(all_r2_dyn),
                    'mae_dyn_power': np.mean(all_mae_dyn),
                    'mape_dyn_power': np.mean(all_mape_dyn),
                    'maxae_dyn_power': np.mean(all_maxae_dyn)
                }
            else:
                aggregated_metrics = {
                    'r2_time': None,
                    'mae_time': None,
                    'mape_time': None,
                    'maxae_time': None,
                    'r2_dyn_power': None,
                    'mae_dyn_power': None,
                    'mape_dyn_power': None,
                    'maxae_dyn_power': None
                }

            config_result['aggregated_metrics'] = aggregated_metrics

            results.append(config_result)

        return results
class MatmulPowerModelMultiPE(MatmulPowerModel):
    """
    An extended version of MatmulPowerModel that supports modeling energy consumption
    when splitting operations between PEs and running them simultaneously.

    This class provides methods for predicting energy consumption for both single and multiple PEs.

    Example usage:

    power_model_multi_pe = MatmulPowerModelMultiPE(
        sim_data=simulation_data,
        output_dir=output_dir,
        use_total_ops=True,
        degree_time=1,
        degree_dyn_power=1,
        degree_static_power=0,
        reference_frequency_MHz=100,
        model_type_time='linear',
        model_type_dyn_power='linear',
        model_type_static_power='linear',
        apply_log_transform_time=False,
        apply_log_transform_dyn_power=False,
        apply_log_transform_static_power=False,
        positive=True,
        alpha_time=1.0,
        alpha_dyn_power=1.0,
        alpha_static_power=1.0,
        l1_ratio_time=0.5,
        l1_ratio_dyn_power=0.5,
        l1_ratio_static_power=0.5
    )
    """

    def __init__(self, sim_data, output_dir, use_total_ops=False,
                 degree_time=1, degree_dyn_power=1, degree_static_power=0,
                 reference_frequency_MHz=100,
                 model_type_time='linear',
                 model_type_dyn_power='linear',
                 model_type_static_power='linear',
                 apply_log_transform_time=False,
                 apply_log_transform_dyn_power=False,
                 apply_log_transform_static_power=False,
                 positive=False,
                 alpha_time=1.0,
                 alpha_dyn_power=1.0,
                 alpha_static_power=1.0,
                 l1_ratio_time=0.5,
                 l1_ratio_dyn_power=0.5,
                 l1_ratio_static_power=0.5):
        # Call the parent class constructor with parameters it accepts
        super().__init__(
            sim_data=sim_data,
            output_dir=output_dir,
            use_total_ops=use_total_ops,
            degree_time=degree_time,
            degree_dyn_power=degree_dyn_power,
            degree_static_power=degree_static_power,
            reference_frequency_MHz=reference_frequency_MHz,
            model_type_time=model_type_time,
            model_type_dyn_power=model_type_dyn_power,
            apply_log_transform_time=apply_log_transform_time,
            apply_log_transform_dyn_power=apply_log_transform_dyn_power,
            positive=positive,
            alpha_time=alpha_time,
            alpha_dyn_power=alpha_dyn_power,
            l1_ratio_time=l1_ratio_time,
            l1_ratio_dyn_power=l1_ratio_dyn_power
        )
        # Store the additional parameters
        self.model_type_static_power = model_type_static_power
        self.apply_log_transform_static_power = apply_log_transform_static_power
        self.alpha_static_power = alpha_static_power
        self.l1_ratio_static_power = l1_ratio_static_power

        # Build the domain-specific models
        self.build_domain_models()

    def build_domain_models(self):
        """
        Builds domain-specific regression models for power for each PE and domain.
        """
        # Convert data_list to a pandas DataFrame for easier manipulation
        data_df = pd.DataFrame(self.sim_data.data_list)

        # Filter data to only include the reference frequency
        data_df = data_df[data_df['clock_frequency_MHz'] == self.reference_frequency_MHz]
        if data_df.empty:
            print(f"No data found at reference frequency {self.reference_frequency_MHz} MHz.")
            return

        # List of PEs
        PEs = data_df['PE'].unique()

        for PE in PEs:
            pe_data = data_df[data_df['PE'] == PE]

            # Build models for each voltage separately
            voltages = pe_data['voltage'].unique()

            for voltage in voltages:
                voltage_data = pe_data[pe_data['voltage'] == voltage]

                # Features: Matrix sizes
                if self.use_total_ops:
                    # Compute total operations
                    total_ops = voltage_data['row_a'] * voltage_data['col_a'] * voltage_data['col_b']
                    X = pd.DataFrame({
                        'total_ops': total_ops
                    })
                else:
                    X = voltage_data[['row_a', 'col_a', 'col_b']]

                if X.empty:
                    print(f"No data for PE={PE}, voltage={voltage}V at reference frequency {self.reference_frequency_MHz} MHz.")
                    continue

                # Get the model_data from self.models[PE][voltage]
                model_data = self.models[PE][voltage]

                # Initialize domains in model_data
                if 'domains' not in model_data:
                    model_data['domains'] = {}

                # Get selected domains for this PE
                selected_domains = self.get_default_domains_for_PE(PE)

                # Build models for each domain
                for domain in selected_domains:
                    # Dynamic power
                    dyn_power_key = domain + '_dyn'
                    y_dyn_power = voltage_data[dyn_power_key].values

                    # Build polynomial features for dynamic power
                    poly_dyn_power = PolynomialFeatures(degree=self.degree_dyn_power, include_bias=False)
                    X_dyn_power_poly = poly_dyn_power.fit_transform(X)

                    if self.apply_log_transform_dyn_power:
                        y_dyn_power = np.log(y_dyn_power + 1e-10)

                    dyn_power_model = self._get_regression_model(
                        self.model_type_dyn_power,
                        positive=self.positive,
                        alpha=self.alpha_dyn_power,
                        l1_ratio=self.l1_ratio_dyn_power
                    )
                    dyn_power_model.fit(X_dyn_power_poly, y_dyn_power)

                    # Static power
                    static_power_key = domain + '_static'
                    y_static_power = voltage_data[static_power_key].values

                    if self.degree_static_power == 0:
                        # Model static power as a constant (mean value)
                        mean_static_power = y_static_power.mean()
                        static_power_model = {'mean_static_power': mean_static_power}
                        poly_static_power = None
                    else:
                        poly_static_power = PolynomialFeatures(degree=self.degree_static_power, include_bias=False)
                        X_static_power_poly = poly_static_power.fit_transform(X)
                        if self.apply_log_transform_static_power:
                            y_static_power = np.log(y_static_power + 1e-10)

                        static_power_model_reg = self._get_regression_model(
                            self.model_type_static_power,
                            positive=self.positive,
                            alpha=self.alpha_static_power,
                            l1_ratio=self.l1_ratio_static_power
                        )
                        static_power_model_reg.fit(X_static_power_poly, y_static_power)

                        static_power_model = {
                            'model': static_power_model_reg,
                            'poly': poly_static_power
                        }

                    # Store the models for this domain
                    model_data['domains'][domain] = {
                        'dyn_power_model': dyn_power_model,
                        'poly_dyn_power': poly_dyn_power,
                        'static_power_model': static_power_model,
                        'poly_static_power': poly_static_power
                    }

                # Update apply_log_transform_static_power
                model_data['apply_log_transform_static_power'] = self.apply_log_transform_static_power

    def predict_single_pe(self, PE, row_a, col_a, col_b, voltage, frequency_MHz=None):
        """
        Predicts execution time and power consumption for a single PE using domain-separated models.

        Args:
            PE (str): The processing element.
            row_a (int): Number of rows in matrix A.
            col_a (int): Number of columns in matrix A.
            col_b (int): Number of columns in matrix B.
            voltage (float): Voltage level.
            frequency_MHz (float, optional): Frequency in MHz. If not provided, uses max frequency.

        Returns:
            dict: Predicted execution time and power consumption.

        Example:

        predict_single_pe = power_model_multi_pe.predict_single_pe(
            PE='cgra',
            row_a=8,
            col_a=8,
            col_b=16,
            voltage=0.8
        )

        if predict_single_pe:
            print("Single-PE Prediction:")
            print(f"Total Power: {predict_single_pe['total_power_mW']:.2f} mW")
            print(f"Execution Time: {predict_single_pe['execution_time_ns']:.6f} ns")
            print(f'total energy: {predict_single_pe["total_energy_nJ"]:.2f} nJ')
            # write a for loop that I show total power (static and dynamic) for each domain
            print("\nDetailed Energy Breakdown:")
            for domain, a in predict_single_pe['domain_dyn_powers_mW'].items():
                print(f"  Domain: {domain}")
                print(f"    Total Energy: {predict_single_pe['domain_total_energy_nJ'][domain]:.2f} nJ")
                print(f"    Static Power: {predict_single_pe['domain_static_powers_mW'][domain]:.2f} mW")
                print(f"    Dynamic Power: {predict_single_pe['domain_dyn_powers_mW'][domain]:.2f} mW")
                total_power = predict_single_pe['domain_static_powers_mW'][domain] + predict_single_pe['domain_dyn_powers_mW'][domain]
                print(f"    Total Power: {total_power:.2f} mW")
        """
        if PE not in self.models or voltage not in self.models[PE]:
            print(f"No model available for PE={PE} at voltage={voltage}V.")
            return None

        model_data = self.models[PE][voltage]
        reference_frequency = model_data['reference_frequency']
        time_model = model_data['time_model']
        poly_time = model_data['poly_time']
        domains = model_data['domains']
        apply_log_transform_time = model_data['apply_log_transform_time']
        apply_log_transform_dyn_power = model_data['apply_log_transform_dyn_power']
        apply_log_transform_static_power = model_data['apply_log_transform_static_power']

        # Prepare input features
        if self.use_total_ops:
            total_ops = row_a * col_a * col_b
            X_input = pd.DataFrame({
                'total_ops': [total_ops]
            })
        else:
            X_input = pd.DataFrame({
                'row_a': [row_a],
                'col_a': [col_a],
                'col_b': [col_b]
            })

        # Predict execution time
        X_time_poly = poly_time.transform(X_input)
        predicted_time = time_model.predict(X_time_poly)[0]
        if apply_log_transform_time:
            predicted_time = np.exp(predicted_time)
        predicted_time_ns = predicted_time

        # Adjust execution time for frequency
        max_freq = self.sim_data.max_frequency.get(voltage, None)
        if max_freq is None:
            print(f"No max frequency data for voltage {voltage}V.")
            return None
        if frequency_MHz is None:
            frequency_MHz = max_freq
        if frequency_MHz > max_freq:
            print(f"Frequency {frequency_MHz} MHz exceeds max frequency {max_freq} MHz at {voltage}V.")
            return None

        freq_scaling = frequency_MHz / reference_frequency
        adjusted_time_ns = predicted_time_ns * reference_frequency / frequency_MHz

        # Predict dynamic and static power for each domain
        domain_dyn_powers = {}
        domain_static_powers = {}
        domain_total_energy_nJ = {}
        for domain_name, domain_models in domains.items():
            # Dynamic power
            poly_dyn_power = domain_models['poly_dyn_power']
            dyn_power_model = domain_models['dyn_power_model']
            X_dyn_power_poly = poly_dyn_power.transform(X_input)
            predicted_dyn_power = dyn_power_model.predict(X_dyn_power_poly)[0]
            if apply_log_transform_dyn_power:
                predicted_dyn_power = np.exp(predicted_dyn_power)
            adjusted_dyn_power_mW = predicted_dyn_power * freq_scaling
            domain_dyn_powers[domain_name] = adjusted_dyn_power_mW

            # Static power
            static_power_model = domain_models['static_power_model']
            if self.degree_static_power == 0:
                predicted_static_power_mW = static_power_model['mean_static_power']
            else:
                poly_static_power = domain_models['poly_static_power']
                X_static_power_poly = poly_static_power.transform(X_input)
                predicted_static_power_mW = static_power_model['model'].predict(X_static_power_poly)[0]
                if apply_log_transform_static_power:
                    predicted_static_power_mW = np.exp(predicted_static_power_mW)
            domain_static_powers[domain_name] = predicted_static_power_mW

            # total energy
            domain_total_energy_nJ[domain_name] = (domain_static_powers[domain_name] + domain_dyn_powers[domain_name]) * adjusted_time_ns * 1e-3

        # Sum dynamic and static power across domains
        total_dyn_power_mW = sum(domain_dyn_powers.values())
        total_static_power_mW = sum(domain_static_powers.values())
        total_power_mW = total_dyn_power_mW + total_static_power_mW
        total_energy_nJ = total_power_mW * adjusted_time_ns * 1e-3

        result = {
            'PE': PE,
            'row_a': row_a,
            'col_a': col_a,
            'col_b': col_b,
            'voltage': voltage,
            'frequency_MHz': frequency_MHz,
            'execution_time_ns': adjusted_time_ns,
            'dyn_power_mW': total_dyn_power_mW,
            'static_power_mW': total_static_power_mW,
            'total_power_mW': total_power_mW,
            'domain_dyn_powers_mW': domain_dyn_powers,
            'domain_static_powers_mW': domain_static_powers,
            'domain_total_energy_nJ': domain_total_energy_nJ,
            'total_energy_nJ': total_energy_nJ
        }

        return result

    def predict_multi_pe(self, PEs, operations, voltage, frequency_MHz=None):
        """
        Predicts execution time and energy consumption when multiple PEs are used simultaneously.

        Args:
            PEs (list): List of PEs to use.
            operations (list): List of operation parameters (dicts with 'row_a', 'col_a', 'col_b').
            voltage (list): Voltage level.
            frequency_MHz (float, optional): Frequency in MHz. If not provided, uses max frequency.

        Returns:
            dict: Predicted total energy consumption, max execution time, and detailed information.

        Example:

        # Define PEs and their corresponding operations
        PEs = ['cgra', 'carus']  # Only 'cgra' is included
        operations = [
            {'row_a': 8, 'col_a': 8, 'col_b': 16},     # Operation for 'cgra'
            {'row_a': 15, 'col_a': 15, 'col_b': 32},   # Operation for 'carus'
        ]

        # Predict for the included PEs
        multi_pe_prediction = power_model_multi_pe.predict_multi_pe(
            PEs=PEs,
            operations=operations,
            voltage=0.8
        )

        if multi_pe_prediction:
            print("Multi-PE Prediction:")
            print(f"Pes: {PEs}")
            print(f"Total Energy: {multi_pe_prediction['total_energy_nJ']:.2f} nJ")
            print(f"(Max) Execution Time: {multi_pe_prediction['execution_time_ns']:.6f} ns")
            print(f"(avg) Total Power: {multi_pe_prediction['total_power_mW']:.2f} mW")
            print("Execution Times per PE:")
            for PE, exec_time in multi_pe_prediction['all_execution_times_ns'].items():
                print(f"  {PE}: {exec_time:.6f} ns")
            print("Frequencies per PE:")
            for PE, freq_MHz in multi_pe_prediction['all_frequencies_MHz'].items():
                print(f"  {PE}: {freq_MHz:.2f} MHz")
            print("\nDetailed Energy Breakdown:")
            # PE-specific domains
            for PE, domains in multi_pe_prediction['detailed_energy']['pe_specific'].items():
                print(f"\nPE: {PE}")
                for domain, energy_info in domains.items():
                    print(f"  Domain: {domain}")
                    print(f"    Dynamic Energy: {energy_info['dyn_energy_nJ']:.4f} nJ")
                    print(f"    Static Energy: {energy_info['static_energy_nJ']:.4f} nJ")
                    print(f"    Dynamic Power: {energy_info['dyn_power_mW']:.2f} mW")
                    print(f"    Static Power: {energy_info['static_power_mW']:.2f} mW")
                    print(f"    Total Energy: {energy_info['total_energy_nJ']:.4f} nJ")
                    print(f"    Execution Time: {energy_info['execution_time_ns']:.6f} ns")
            # Shared domains
            print("\nShared Domains:")
            for domain, energy_info in multi_pe_prediction['detailed_energy']['shared'].items():
                print(f"  Domain: {domain}")
                print(f"    Dynamic Energy: {energy_info['dyn_energy_nJ']:.4f} nJ")
                print(f"    Static Energy: {energy_info['static_energy_nJ']:.4f} nJ")
                print(f"    Dynamic Power: {energy_info['dyn_power_mW']:.2f} mW")
                print(f"    Static Power: {energy_info['static_power_mW']:.2f} mW")
                print(f"    Total Energy: {energy_info['total_energy_nJ']:.4f} nJ")
                print(f"    Execution Time: {energy_info['execution_time_ns']:.6f} ns")
        """
        if not isinstance(PEs, list):
            PEs = [PEs]
        if not isinstance(operations, list):
            operations = [operations]
        if len(PEs) != len(operations):
            print("Error: The number of PEs and operations must be the same.")
            return None

        per_pe_results = {}
        max_execution_time_ns = 0.0

        # Loop over PEs and operations
        for PE, op in zip(PEs, operations):
            result = self.predict_single_pe(
                PE=PE,
                row_a=op['row_a'],
                col_a=op['col_a'],
                col_b=op['col_b'],
                voltage=voltage,
                frequency_MHz=frequency_MHz
            )
            if result is None:
                continue

            execution_time_ns = result['execution_time_ns']
            per_pe_results[PE] = result  # Store the entire result for compatibility

            if execution_time_ns > max_execution_time_ns:
                max_execution_time_ns = execution_time_ns

        if not per_pe_results:
            print("No valid predictions were made.")
            return None

        # Now calculate energies
        # Get the PE-specific domains relevant to the included PEs
        pe_specific_domains = set()
        for PE in PEs:
            domains = self.get_default_domains_for_PE(PE)
            # Only include the PE-specific domains
            pe_specific_domains.update([domain for domain in domains if domain.startswith('pow_') and domain != 'pow_sys' and domain != 'pow_cpu' and domain != 'pow_mem'])

        shared_domains = ['pow_sys', 'pow_cpu', 'pow_mem']

        total_energy_nJ = 0.0
        detailed_energy = {
            'pe_specific': {},
            'shared': {}
        }

        # Calculate PE-specific energies
        for PE, result in per_pe_results.items():
            execution_time_ns = result['execution_time_ns']
            dyn_powers = result['domain_dyn_powers_mW']
            static_powers = result['domain_static_powers_mW']

            pe_dyn_energy_nJ = 0.0
            pe_static_energy_nJ = 0.0

            for domain in pe_specific_domains:
                if domain in dyn_powers:
                    dyn_power_mW = dyn_powers[domain]
                    static_power_mW = static_powers[domain]

                    dyn_energy_nJ = dyn_power_mW * execution_time_ns  * 1e-3
                    static_energy_nJ = static_power_mW * execution_time_ns * 1e-3

                    pe_dyn_energy_nJ += dyn_energy_nJ
                    pe_static_energy_nJ += static_energy_nJ

                    # Store detailed energies per domain
                    if PE not in detailed_energy['pe_specific']:
                        detailed_energy['pe_specific'][PE] = {}
                    detailed_energy['pe_specific'][PE][domain] = {
                        'dyn_energy_nJ': dyn_energy_nJ,
                        'static_energy_nJ': static_energy_nJ,
                        'dyn_power_mW': dyn_power_mW,
                        'static_power_mW': static_power_mW,
                        'total_energy_nJ': dyn_energy_nJ + static_energy_nJ,
                        'execution_time_ns': execution_time_ns
                    }

            # Sum PE-specific energies into total_energy_nJ
            total_energy_nJ += pe_dyn_energy_nJ + pe_static_energy_nJ

        # Calculate shared domain energies considering only the included PEs
        for domain in shared_domains:
            # For each shared domain, find the max power among included PEs
            max_dyn_power_mW = max(
                result['domain_dyn_powers_mW'].get(domain, 0.0) for result in per_pe_results.values()
            )
            max_static_power_mW = max(
                result['domain_static_powers_mW'].get(domain, 0.0) for result in per_pe_results.values()
            )

            # Skip the domain if both powers are zero (i.e., none of the included PEs use this domain)
            if max_dyn_power_mW == 0.0 and max_static_power_mW == 0.0:
                continue

            # Calculate energies using max execution time
            dyn_energy_nJ = max_dyn_power_mW * max_execution_time_ns * 1e-3
            static_energy_nJ = max_static_power_mW * max_execution_time_ns * 1e-3

            # Sum shared domain energies into total_energy_nJ
            total_energy_nJ += dyn_energy_nJ + static_energy_nJ

            # Store detailed energies per domain
            detailed_energy['shared'][domain] = {
                'dyn_energy_nJ': dyn_energy_nJ,
                'static_energy_nJ': static_energy_nJ,
                'dyn_power_mW': max_dyn_power_mW,
                'static_power_mW': max_static_power_mW,
                'total_energy_nJ': dyn_energy_nJ + static_energy_nJ,
                'execution_time_ns': max_execution_time_ns
            }

        # Prepare result
        result = {
            'PE': PEs,
            'total_energy_nJ': total_energy_nJ,
            'execution_time_ns': max_execution_time_ns,
            'total_power_mW': total_energy_nJ / max_execution_time_ns * 1e3,
            'all_execution_times_ns': {PE: pe_data['execution_time_ns'] for PE, pe_data in per_pe_results.items()},
            'all_frequencies_MHz': {PE: pe_data['frequency_MHz'] for PE, pe_data in per_pe_results.items()},
            'per_pe_results': per_pe_results,  # Include detailed per-PE results
            'detailed_energy': detailed_energy
        }

        return result
    
    def evaluate_model_domain_based(self, PEs=None, voltages=None):
        """
        Evaluates the domain-separated models by calculating R² scores and Mean Squared Error (MSE)
        for specified PEs and voltages.

        Args:
            PEs (list, optional): List of PEs to evaluate. If None, evaluates all available PEs.
            voltages (list, optional): List of voltages to evaluate. If None, evaluates all available voltages.

        """
        # Prepare data
        data_df = pd.DataFrame(self.sim_data.data_list)
        if data_df.empty:
            print("No data available for evaluation.")
            return

        if PEs is None:
            PEs = data_df['PE'].unique()

        if voltages is None:
            voltages = data_df['voltage'].unique()

        for PE in PEs:
            for voltage in voltages:
                if PE not in self.models or voltage not in self.models[PE]:
                    print(f"No model available for PE={PE} at voltage={voltage}V.")
                    continue

                model_data = self.models[PE][voltage]
                reference_frequency = model_data['reference_frequency']
                time_model = model_data['time_model']
                poly_time = model_data['poly_time']
                domains = model_data['domains']
                apply_log_transform_time = model_data['apply_log_transform_time']
                apply_log_transform_dyn_power = model_data['apply_log_transform_dyn_power']
                apply_log_transform_static_power = model_data['apply_log_transform_static_power']

                # Retrieve data for the given PE and voltage at reference frequency
                pe_data = data_df[
                    (data_df['PE'] == PE) &
                    (data_df['voltage'] == voltage) &
                    (data_df['clock_frequency_MHz'] == reference_frequency)
                ]

                if pe_data.empty:
                    print(f"No data available for evaluation for PE={PE} at voltage={voltage}V.")
                    continue

                # Prepare input features
                if self.use_total_ops:
                    pe_data['total_ops'] = pe_data['row_a'] * pe_data['col_a'] * pe_data['col_b']
                    X = pe_data[['total_ops']]
                else:
                    X = pe_data[['row_a', 'col_a', 'col_b']]

                # Execution Time Evaluation
                y_measured_time = pe_data['execution_time_ns'].values
                X_time_poly = poly_time.transform(X)
                y_predicted_time = time_model.predict(X_time_poly)
                if apply_log_transform_time:
                    y_predicted_time = np.exp(y_predicted_time)
                r2_time = r2_score(y_measured_time, y_predicted_time)
                mse_time = mean_squared_error(y_measured_time, y_predicted_time)

                print(f"Model Evaluation for PE={PE} at voltage={voltage}V:")
                print(f"  Execution Time:")
                print(f"    R² Score: {r2_time:.4f}")
                print(f"    Mean Squared Error: {mse_time:.4f}")

                # Dynamic Power Evaluation
                for domain_name, domain_models in domains.items():
                    dyn_power_key = domain_name + '_dyn'
                    y_measured_dyn_power = pe_data[dyn_power_key].values
                    poly_dyn_power = domain_models['poly_dyn_power']
                    dyn_power_model = domain_models['dyn_power_model']
                    X_dyn_power_poly = poly_dyn_power.transform(X)
                    y_predicted_dyn_power = dyn_power_model.predict(X_dyn_power_poly)
                    if apply_log_transform_dyn_power:
                        y_predicted_dyn_power = np.exp(y_predicted_dyn_power)
                    r2_dyn = r2_score(y_measured_dyn_power, y_predicted_dyn_power)
                    mse_dyn = mean_squared_error(y_measured_dyn_power, y_predicted_dyn_power)

                    print(f"  Dynamic Power for Domain {domain_name}:")
                    print(f"    R² Score: {r2_dyn:.4f}")
                    print(f"    Mean Squared Error: {mse_dyn:.4f}")

                # Static Power Evaluation (similar approach)
                # for domain_name, domain_models in domains.items():
                #     static_power_key = domain_name + '_static'
                #     y_measured_static_power = pe_data[static_power_key].values
                #     static_power_model = domain_models['static_power_model']
                #     poly_static_power = domain_models['poly_static_power']
                #     X_static_power_poly = poly_static_power.transform(X)
                #     y_predicted_static_power = static_power_model['model'].predict(X_static_power_poly)
                #     if apply_log_transform_static_power:
                #         y_predicted_static_power = np.exp(y_predicted_static_power)
                #     r2_static = r2_score(y_measured_static_power, y_predicted_static_power)
                #     mse_static = mean_squared_error(y_measured_static_power, y_predicted_static_power)

                #     print(f"  Static Power for Domain {domain_name}:")
                #     print(f"    R² Score: {r2_static:.4f}")
                #     print(f"    Mean Squared Error: {mse_static:.4f}")

                print()
class WorkloadGenerator:
    """
    Class to generate workloads of matmul operations.

    Example:
        generator = WorkloadGenerator(ra_size=[16, 32, 64, 128], ca_size=[16, 32, 64, 128], cb_size=[16, 32, 64, 128])
        workload = generator.generate_workload(num_operations=100)
    """
    def __init__(self, ra_size, ca_size, cb_size):
        """
        Initializes the WorkloadGenerator.

        Args:
            ra_size (list): List of sizes to choose from. Defaults to [16, 32, 64, 128].
            ca_size (list): List of sizes to choose from. Defaults to [16, 32, 64, 128].
            cb_size (list): List of sizes to choose from. Defaults to [16, 32, 64, 128].
        """
        self.ra_size = ra_size
        self.ca_size = ca_size
        self.cb_size = cb_size

    def generate_workload(self, num_operations):
        """
        Generates a workload of random matmul operations.

        Args:
            num_operations (int): Number of operations to generate.

        Returns:
            list: A list of operation dictionaries.

        Example:
            workload = generator.generate_workload(num_operations=100)
        """
        workload = []
        for _ in range(num_operations):
            row_a = random.choice(self.ra_size)
            col_a = random.choice(self.ca_size)
            col_b = random.choice(self.cb_size) 
            workload.append({
                'row_a': row_a,
                'col_a': col_a,
                'col_b': col_b
            })
        return workload
class EVE:
    """
    Emulator for evaluating energy consumption and execution time of a workload
    using different policies.

    Example:
        eve = EVE(models=models, workload=workload, time_budget_s=1.0)
        eve.run(policy=optimized_energy_policy)
        result = eve.results['OptimizedEnergy']

        # ==== Having access to the results for one policy ====
        result = eve.results['OptimizedEnergy']

        if result['success']:
            print(f"Total Energy Consumption: {1000*result['total_energy_mJ']:.4f} uJ")
            print(f"Total Execution Time: {1000*result['total_time_s']:.4f} ms")
            print(f"Average Energy per Operation: {1000*result['average_energy_mJ']:.4f} uJ")
            print(f"Average Time per Operation: {1000*result['average_time_s']:.6f} ms")
            print(f"Average Power Consumption: {result['average_power_mW']:.2f} mW")
            # Detailed results per operation
            for idx, detail in enumerate(result['detailed_results']):
                op = detail['operation']
                print(f"Operation {idx + 1}:")
                print(f"  Size: {op['row_a']}x{op['col_a']} * {op['col_a']}x{op['col_b']}")
                print(f"  Selected PE: {detail['PE']}")
                print(f"  Voltage: {detail['voltage']}V")
                print(f"  Frequency: {detail['frequency_MHz']} MHz")
                print(f"  Energy: {1e6*detail['energy_mJ']:.4f} nJ")
                print(f"  Execution Time: {1e6*detail['execution_time_s']:.6f} us")
                print(f"  Average Power: {detail['average_power_mW']:.2f} mW")
                print()
        else:
            print("Policy was not successful.")
            print(result['message'])
        
        # ==== Getting results as a DataFrame ====
        # Get results as DataFrame
        results_df = eve.get_results_dataframe()
        print(results_df)

        # ==== Plotting results ====
        # Assuming results_df is obtained from get_results_dataframe()
        # Remove policies that did not succeed
        results_df = results_df.dropna(subset=['Total Energy (mJ)'])

    """
    def __init__(self, models, workload, time_budget_s):
        """
        Initializes the EVE emulator.

        Args:
            models (MatmulPowerModel): The power and performance models.
            workload (list): The workload to be processed.
            time_budget_s (float): Total time budget in seconds.

        Example:
            eve = EVE(models=models, workload=workload, time_budget_s=1.0)
        """
        self.models = models
        self.workload = workload
        self.time_budget_s = time_budget_s
        self.results = {}

    def run(self, policy):
        """
        Runs the emulator with the specified policy.

        Args:
            policy (Policy): The policy to use for selecting configurations.

        Example:
            eve.run(policy=optimized_energy_policy)
        """
        selections = policy.select_configurations(self.workload, self.time_budget_s)
        if selections is None:
            print(f"Policy {policy.name} could not meet the time budget.")
            self.results[policy.name] = {
                'success': False,
                'message': 'Time budget could not be met with available configurations.'
            }
            return

        total_energy_mJ = 0
        total_time_ms = 0
        detailed_results = []
        for idx, (operation, selection) in enumerate(zip(self.workload, selections)):
            if selection is None:
                print(f"Operation {idx + 1} could not be configured.")
                continue
            # prediction = selection['prediction']
            energy_mJ = selection['total_energy_nJ'] * 1e-6  # Convert nJ to mJ
            execution_time_ms = selection['execution_time_ns'] * 1e-6  # Convert ns to ms
            total_energy_mJ += energy_mJ
            total_time_ms += execution_time_ms
            detailed_results.append({
                'operation': operation,
                'PEs': selection['PEs'],
                'voltages': selection['voltage'],
                'frequency_MHz': selection['frequency_MHz'],
                'energy_mJ': energy_mJ,
                'execution_time_ms': execution_time_ms
                # Add other details as needed

            })

        average_energy_mJ = total_energy_mJ / len(self.workload)
        average_time_ms = total_time_ms / len(self.workload)
        average_power_mW = (total_energy_mJ * 1e3) / total_time_ms if total_time_ms > 0 else 0  # mW

        self.results[policy.name] = {
            'success': True,
            'total_energy_mJ': total_energy_mJ,
            'total_time_ms': total_time_ms,
            'average_energy_mJ': average_energy_mJ,
            'average_time_ms': average_time_ms,
            'average_power_mW': average_power_mW,
            'detailed_results': detailed_results
        }

    def run_multiple(self, policies): 
        """
        Runs the emulator with multiple policies and collects results for comparison.

        Args:
            policies (list): List of Policy instances.

        Example:
            policies = [optimized_energy_policy, fixed_pe_policy]
            eve.run_multiple(policies)
        """
        for policy in policies:
            self.run(policy)

    def get_results_dataframe(self):
        """
        Returns the results as a pandas DataFrame for easy comparison.

        Returns:
            pandas.DataFrame: DataFrame containing results of all policies.

        Example:
            df = eve.get_results_dataframe()
        """
        results_list = []
        for policy_name, result in self.results.items():
            if result.get('success', False):
                results_list.append({
                    'Policy': policy_name,
                    'Total Energy (mJ)': result['total_energy_mJ'],
                    'Total Time (ms)': result['total_time_ms'],
                    'Average Energy per Operation (mJ)': result['average_energy_mJ'],
                    'Average Time per Operation (ms)': result['average_time_ms'],
                    'Average Power Consumption (mW)': result['average_power_mW']
                })
            else:
                results_list.append({
                    'Policy': policy_name,
                    'Total Energy (mJ)': None,
                    'Total Time (ms)': None,
                    'Average Energy per Operation (mJ)': None,
                    'Average Time per Operation (s)': None,
                    'Average Power Consumption (mW)': None
                })
        df = pd.DataFrame(results_list)
        return df
class Policy:
    def __init__(self, name):
        self.name = name

    def select_configurations(self, workload, time_budget_s):
        raise NotImplementedError("This method should be overridden by subclasses.")
class GreedyEnergyPolicy(Policy):
    """
    Policy that selects the most energy-efficient configurations for each operation
    while ensuring that the total execution time does not exceed the time budget.
    This policy uses the maximum frequency supported at each voltage.

    Example:
        # Instantiate the policy
        optimized_energy_policy = GreedyEnergyPolicy(
            models=models,
            available_PEs=['carus', 'caesar', 'cgra', 'cpu'],
            voltages=[0.8, 0.9],  # Supported voltages
        )
        # Run the emulator with the policy
        eve.run(policy=optimized_energy_policy)
    """

    def __init__(self, models, available_PEs, voltages):
        """
        Initializes the GreedyEnergyPolicy.

        Args:
            models (MatmulPowerModel): The power and performance models.
            available_PEs (list): List of available Processing Elements (PEs).
            voltages (list): List of voltages to consider.

        Example:
            optimized_energy_policy = GreedyEnergyPolicy(
                models=models,
                available_PEs=['carus', 'caesar', 'cgra', 'cpu'],
                voltages=[0.8, 0.9],
            )
        """
        super().__init__(name="GreedyEnergyPolicy")
        self.models = models
        self.available_PEs = available_PEs
        self.voltages = voltages

    def select_configurations(self, workload, time_budget_s):
        """
        Selects configurations for each operation to minimize energy consumption
        while ensuring the total execution time does not exceed the time budget.

        Args:
            workload (list): List of operations.
            time_budget_s (float): Total time budget in seconds.

        Returns:
            list or None: Selected configurations for each operation, or None if time budget cannot be met.

        Example:
            selections = policy.select_configurations(workload, time_budget_s=1.0)
        """
        # Generate possible configurations for each operation
        operation_configs = []
        for operation in workload:
            configs = self._generate_configs(operation)
            if not configs:
                operation_configs.append([])
                continue
            # Sort configurations by energy consumption (lowest first)
            configs.sort(key=lambda x: x['total_energy_nJ'])
            operation_configs.append(configs)

        # Initial selection: choose the lowest energy configuration for each operation
        selections = [configs[0] if configs else None for configs in operation_configs]

        # Calculate total execution time
        total_time = sum(sel['prediction']['execution_time_ns'] * 1e-9 for sel in selections if sel)

        if total_time <= time_budget_s:
            return selections  # Time budget met

        # If time budget not met, adjust configurations
        # Since frequencies are fixed at max for each voltage, we can only adjust PEs and voltages

        # Create a list of possible selections with indices
        possible_selections = []
        for idx, configs in enumerate(operation_configs):
            if len(configs) > 1:
                # Exclude the current selection
                for conf in configs[1:]:
                    delta_energy = conf['total_energy_nJ'] - selections[idx]['total_energy_nJ']
                    delta_time = conf['prediction']['execution_time_ns'] * 1e-9 - selections[idx]['prediction']['execution_time_ns'] * 1e-9
                    possible_selections.append({
                        'operation_idx': idx,
                        'config': conf,
                        'delta_energy': delta_energy,
                        'delta_time': delta_time
                    })

        # Sort possible selections by efficiency of time reduction per additional energy
        possible_selections.sort(key=lambda x: x['delta_time'] / x['delta_energy'] if x['delta_energy'] > 0 else float('inf'), reverse=True)

        # Iteratively select faster configurations until time budget is met or no more options
        for sel_option in possible_selections:
            idx = sel_option['operation_idx']
            selections[idx] = sel_option['config']
            total_time = sum(sel['prediction']['execution_time_ns'] * 1e-9 for sel in selections if sel)
            if total_time <= time_budget_s:
                break

        # Final check
        if total_time > time_budget_s:
            print("Unable to meet time budget with available configurations.")
            # Indicate failure by returning None
            return None

        return selections

    def _generate_configs(self, operation):
        """
        Generates possible configurations for an operation.

        Args:
            operation (dict): The operation details.

        Returns:
            list: Configurations with predictions.

        Example:
            configs = policy._generate_configs(operation)
        """
        configs = []
        for PE in self.available_PEs:
            for voltage in self.voltages:
                # Get max frequency for this voltage
                max_frequency = self.models.sim_data.max_frequency.get(voltage, None)
                if max_frequency is None:
                    continue
                prediction = self.models.predict(
                    PE=PE,
                    row_a=operation['row_a'],
                    col_a=operation['col_a'],
                    col_b=operation['col_b'],
                    voltage=voltage,
                    frequency_MHz=max_frequency
                )
                if prediction is None:
                    continue
                # energy_mJ = prediction['total_power_mW'] * (prediction['execution_time_ns'] * 1e-9)
                total_energy_nJ = prediction['total_energy_nJ'] 
                average_power_mW = prediction['total_power_mW']
                execution_time_ns = prediction['execution_time_ns']
                configs.append({
                    'PEs': PE,
                    'voltage': voltage,
                    'frequency_MHz': max_frequency,
                    'prediction': prediction,
                    # 'energy_mJ': energy_mJ,
                    'execution_time_ns': execution_time_ns,
                    'total_energy_nJ': total_energy_nJ,
                    'average_power_mW': average_power_mW
                })
        return configs
class FixedPEPolicy(Policy):
    """
    Policy that always selects a specified PE and voltage for all operations.

    Example:
        # Instantiate the policy
        fixed_pe_policy = FixedPEPolicy(
            models=models,
            PE='cpu',
            voltage=0.9
        )
        # Run the emulator with the policy
        eve.run(policy=fixed_pe_policy)
    """

    def __init__(self, models, PE, voltage):
        """
        Initializes the FixedPEPolicy.

        Args:
            models (MatmulPowerModel): The power and performance models.
            PE (str): The Processing Element to use.
            voltage (float): The voltage to use.

        Example:
            fixed_pe_policy = FixedPEPolicy(
                models=models,
                PE='cpu',
                voltage=0.9
            )
        """
        super().__init__(name=f"FixedPE_{PE}_{voltage}V")
        self.models = models
        self.PE = PE
        self.voltage = voltage
        # Get the maximum frequency for the given voltage
        self.frequency_MHz = models.sim_data.max_frequency.get(voltage, None)
        if self.frequency_MHz is None:
            raise ValueError(f"No maximum frequency found for voltage {voltage}V.")

    def select_configurations(self, workload, time_budget_s):
        """
        Selects the specified PE and voltage for all operations.

        Args:
            workload (list): List of operations.
            time_budget_s (float): Total time budget in seconds.

        Returns:
            list or None: Selected configurations for each operation, or None if time budget cannot be met.

        Example:
            selections = policy.select_configurations(workload, time_budget_s=1.0)
        """
        selections = []
        total_time = 0
        for operation in workload:
            prediction = self.models.predict(
                PE=self.PE,
                row_a=operation['row_a'],
                col_a=operation['col_a'],
                col_b=operation['col_b'],
                voltage=self.voltage,
                frequency_MHz=self.frequency_MHz
            )
            if prediction is None:
                print(f"Prediction failed for operation: {operation}")
                return None
            execution_time_ns = prediction['execution_time_ns']
            execution_time_s = execution_time_ns * 1e-9
            total_time += execution_time_s
            if total_time > time_budget_s:
                print("Unable to meet time budget with FixedPEPolicy.")
                return None
            # energy_mJ = prediction['total_power_mW'] * execution_time_s
            total_energy_nJ = prediction['total_energy_nJ']
            average_power_mW = prediction['total_power_mW']
            selection = {
                'PEs': self.PE,
                'voltage': self.voltage,
                'frequency_MHz': self.frequency_MHz,
                'prediction': prediction,
                'total_energy_nJ': total_energy_nJ,
                'average_power_mW': average_power_mW,
                'execution_time_ns': execution_time_ns
            }
            selections.append(selection)
        return selections
class OptimalMCKPEnergyPolicy(Policy):
    """
    Policy that selects configurations to minimize total energy consumption
    while meeting the time budget using optimization (MCKP).
    
    Example:
        optimal_energy_policy = OptimalMCKPEnergyPolicy(
            models=models,
            available_PEs=['carus', 'caesar', 'cgra'],
            voltages=[0.5, 0.65, 0.8, 0.9]
        )
        eve.run(policy=optimal_energy_policy)
    """

    def __init__(self, models, available_PEs, voltages):
        super().__init__(name="OptimalMCKPEnergyPolicy")
        self.models = models
        self.available_PEs = available_PEs
        self.voltages = voltages

    def select_configurations(self, workload, time_budget_s):
        """
        Selects configurations using an optimization solver.

        Args:
            workload (list): List of operations.
            time_budget_s (float): Total time budget in seconds.

        Returns:
            list or None: Selected configurations for each operation, or None if no feasible solution.
        """

        # Generate possible configurations for each operation
        operation_configs = []
        for operation in workload:
            configs = self._generate_configs(operation)
            if not configs:
                operation_configs.append([])
            else:
                operation_configs.append(configs)

        # Check if any operation has no configurations
        for idx, configs in enumerate(operation_configs):
            if not configs:
                print(f"No configurations available for operation {idx}.")
                return None

        num_operations = len(workload)
        prob = LpProblem("OptimalMCKPEnergyPolicy", LpMinimize)

        # Decision variables
        x = []
        for i in range(num_operations):
            x_i = []
            for j in range(len(operation_configs[i])):
                var = LpVariable(f"x_{i}_{j}", cat="Binary")
                x_i.append(var)
            x.append(x_i)

        # Objective function: Minimize total energy
        prob += lpSum([
            x[i][j] * operation_configs[i][j]['energy_mJ']
            for i in range(num_operations)
            for j in range(len(operation_configs[i]))
        ])

        # Constraint: Select exactly one configuration per operation
        for i in range(num_operations):
            prob += lpSum(x[i]) == 1

        # Constraint: Total time must be within the time budget
        total_time = lpSum([
            x[i][j] * (operation_configs[i][j]['prediction']['execution_time_ns'] * 1e-9)
            for i in range(num_operations)
            for j in range(len(operation_configs[i]))
        ])
        prob += total_time <= time_budget_s

        # Solve the problem
        solver = PULP_CBC_CMD(msg=False)
        result_status = prob.solve(solver)

        if LpStatus[result_status] != 'Optimal':
            print("No feasible solution found within the time budget.")
            return None

        # Extract the selected configurations
        selections = []
        for i in range(num_operations):
            selected_j = None
            for j in range(len(operation_configs[i])):
                if x[i][j].varValue == 1:
                    selected_j = j
                    break
            if selected_j is None:
                print(f"No configuration selected for operation {i}.")
                return None
            selections.append(operation_configs[i][selected_j])

        return selections

    def _generate_configs(self, operation):
        configs = []
        for PE in self.available_PEs:
            for voltage in self.voltages:
                # Get max frequency for this voltage
                max_frequency = self.models.sim_data.max_frequency.get(voltage, None)
                if max_frequency is None:
                    continue
                prediction = self.models.predict(
                    PE=PE,
                    row_a=operation['row_a'],
                    col_a=operation['col_a'],
                    col_b=operation['col_b'],
                    voltage=voltage,
                    frequency_MHz=max_frequency
                )
                if prediction is None:
                    continue
                total_energy_nJ = prediction['total_energy_nJ']
                energy_mJ = total_energy_nJ * 1e-6
                average_power_mW = prediction['total_power_mW']
                execution_time_ns = prediction['execution_time_ns']
                configs.append({
                    'PEs': PE,
                    'voltage': voltage,
                    'frequency_MHz': max_frequency,
                    'prediction': prediction,
                    'energy_mJ': energy_mJ,         # I kept it bc previously written based on mJ
                    'total_energy_nJ': total_energy_nJ,
                    'execution_time_ns': execution_time_ns,
                    'average_power_mW': average_power_mW
                })
        return configs
class MaxPerformancePolicy(Policy):
    """
    Policy that selects configurations to minimize total execution time,
    regardless of energy consumption.

    Example:
        max_performance_policy = MaxPerformancePolicy(
            models=models,
            available_PEs=['carus', 'caesar', 'cgra'],
            voltages=[0.9, 0.8, 0.65, 0.5]
        )
        eve.run(policy=max_performance_policy)
    """

    def __init__(self, models, available_PEs, voltages):
        super().__init__(name="MaxPerformance")
        self.models = models
        self.available_PEs = available_PEs
        self.voltages = voltages

    def select_configurations(self, workload, time_budget_s):
        """
        Selects configurations to minimize total execution time.

        Args:
            workload (list): List of operations.
            time_budget_s (float): Total time budget in seconds.

        Returns:
            list or None: Selected configurations for each operation, or None if no feasible solution.
        """
        selections = []
        total_time = 0
        for operation in workload:
            fastest_config = self._get_fastest_configuration(operation)
            if fastest_config is None:
                print(f"No valid configuration for operation: {operation}")
                return None
            execution_time_s = fastest_config['prediction']['execution_time_ns'] * 1e-9
            total_time += execution_time_s
            selections.append(fastest_config)

        if total_time > time_budget_s:
            print("Unable to meet time budget with MaxPerformancePolicy.")
            return None

        return selections

    def _get_fastest_configuration(self, operation):
        best_config = None
        min_time = float('inf')
        for PE in self.available_PEs:
            for voltage in self.voltages:
                # Get max frequency for this voltage
                max_frequency = self.models.sim_data.max_frequency.get(voltage, None)
                if max_frequency is None:
                    continue
                prediction = self.models.predict(
                    PE=PE,
                    row_a=operation['row_a'],
                    col_a=operation['col_a'],
                    col_b=operation['col_b'],
                    voltage=voltage,
                    frequency_MHz=max_frequency
                )
                if prediction is None:
                    continue
                execution_time_ns = prediction['execution_time_ns']
                if execution_time_ns < min_time:
                    min_time = execution_time_ns
                    # energy_mJ = prediction['total_power_mW'] * (execution_time_ns * 1e-9)
                    total_energy_nJ = prediction['total_energy_nJ']
                    average_power_mW = prediction['total_power_mW']
                    best_config = {
                        'PEs': PE,
                        'voltage': voltage,
                        'frequency_MHz': max_frequency,
                        'prediction': prediction,
                        # 'energy_mJ': energy_mJ,
                        'total_energy_nJ': total_energy_nJ,
                        'average_power_mW': average_power_mW,
                        'execution_time_ns': execution_time_ns
                    }
        return best_config
class OptimalFixedVoltageEnergyPolicy(Policy):
    """
    Policy that selects configurations to minimize total energy consumption under the time budget,
    with all operations performed at the same voltage, using optimization.

    Example:
        optimal_fixed_voltage_policy = OptimalFixedVoltageEnergyPolicy(
            models=models,
            available_PEs=['carus', 'caesar', 'cgra'],
            voltage=0.8
        )
        eve.run(policy=optimal_fixed_voltage_policy)
    """

    def __init__(self, models, available_PEs, voltage):
        super().__init__(name=f"OptimalFixedVoltageEnergy_{voltage}V")
        self.models = models
        self.available_PEs = available_PEs
        self.voltage = voltage

    def select_configurations(self, workload, time_budget_s):
        """
        Selects configurations using an optimization solver.

        Args:
            workload (list): List of operations.
            time_budget_s (float): Total time budget in seconds.

        Returns:
            list or None: Selected configurations for each operation, or None if no feasible solution.
        """
        import pulp

        # Generate possible configurations for each operation
        operation_configs = []
        for operation in workload:
            configs = self._generate_configs(operation)
            if not configs:
                print(f"No configurations available for operation: {operation}")
                return None
            else:
                operation_configs.append(configs)

        # Check if any operation has no configurations
        for idx, configs in enumerate(operation_configs):
            if not configs:
                print(f"No configurations available for operation {idx}.")
                return None

        num_operations = len(workload)
        prob = pulp.LpProblem("OptimalFixedVoltageEnergyPolicy", pulp.LpMinimize)

        # Decision variables
        x = []
        for i in range(num_operations):
            x_i = []
            for j in range(len(operation_configs[i])):
                var = pulp.LpVariable(f"x_{i}_{j}", cat="Binary")
                x_i.append(var)
            x.append(x_i)

        # Objective function: Minimize total energy
        prob += lpSum([
            x[i][j] * operation_configs[i][j]['energy_mJ']
            for i in range(num_operations)
            for j in range(len(operation_configs[i]))
        ])

        # Constraint: Select exactly one configuration per operation
        for i in range(num_operations):
            prob += lpSum(x[i]) == 1

        # Constraint: Total time must be within the time budget
        total_time = lpSum([
            x[i][j] * (operation_configs[i][j]['prediction']['execution_time_ns'] * 1e-9)
            for i in range(num_operations)
            for j in range(len(operation_configs[i]))
        ])
        prob += total_time <= time_budget_s

        # Solve the problem
        solver = PULP_CBC_CMD(msg=False)
        result_status = prob.solve(solver)

        if pulp.LpStatus[result_status] != 'Optimal':
            print("No feasible solution found within the time budget at fixed voltage.")
            return None

        # Extract the selected configurations
        selections = []
        for i in range(num_operations):
            selected_j = None
            for j in range(len(operation_configs[i])):
                if x[i][j].varValue == 1:
                    selected_j = j
                    break
            if selected_j is None:
                print(f"No configuration selected for operation {i}.")
                return None
            selections.append(operation_configs[i][selected_j])

        return selections

    def _generate_configs(self, operation):
        configs = []
        voltage = self.voltage
        max_frequency = self.models.sim_data.max_frequency.get(voltage, None)
        if max_frequency is None:
            print(f"No max frequency found for voltage {voltage}V.")
            return []
        for PE in self.available_PEs:
            prediction = self.models.predict(
                PE=PE,
                row_a=operation['row_a'],
                col_a=operation['col_a'],
                col_b=operation['col_b'],
                voltage=voltage,
                frequency_MHz=max_frequency
            )
            if prediction is None:
                continue
            execution_time_ns = prediction['execution_time_ns'] 
            # energy_mJ = prediction['total_power_mW'] * execution_time_s
            total_energy_nJ = prediction['total_energy_nJ']
            energy_mJ = total_energy_nJ * 1e-6
            average_power_mW = prediction['total_power_mW']
            configs.append({
                'PEs': PE,
                'voltage': voltage,
                'frequency_MHz': max_frequency,
                'prediction': prediction,
                'energy_mJ': energy_mJ,
                'total_energy_nJ': total_energy_nJ,
                'execution_time_ns': execution_time_ns,
                'average_power_mW': average_power_mW
            })
        return configs
class PerOperationFixedVoltageEnergyPolicy(Policy):
    """
    Policy that selects the most energy-efficient configuration for each operation
    at a fixed voltage, regardless of time budget.

    Example:
        per_op_fixed_voltage_policy = PerOperationFixedVoltageEnergyPolicy(
            models=models,
            available_PEs=['carus', 'caesar', 'cgra'],
            voltage=0.65
        )
        eve.run(policy=per_op_fixed_voltage_policy)
    """

    def __init__(self, models, available_PEs, voltage):
        super().__init__(name=f"PerOperationEnergy_{voltage}V")
        self.models = models
        self.available_PEs = available_PEs
        self.voltage = voltage

    def select_configurations(self, workload, time_budget_s):
        """
        Selects the most energy-efficient configuration for each operation at the fixed voltage.

        Args:
            workload (list): List of operations.
            time_budget_s (float): Total time budget in seconds.

        Returns:
            list or None: Selected configurations for each operation.
        """
        selections = []
        total_time = 0
        for operation in workload:
            best_config = self._get_most_energy_efficient_configuration(operation)
            if best_config is None:
                print(f"No valid configuration for operation: {operation}")
                return None
            execution_time_s = best_config['prediction']['execution_time_ns'] * 1e-9
            total_time += execution_time_s
            selections.append(best_config)
        
        # check if time budget is met
        if total_time > time_budget_s:
            print("Unable to meet time budget with PerOperationFixedVoltageEnergyPolicy.")
            return None
        
        # Note: This policy does not check the time budget, but you can add a check if needed
        return selections

    def _get_most_energy_efficient_configuration(self, operation):
        best_config = None
        min_energy = float('inf')
        voltage = self.voltage
        max_frequency = self.models.sim_data.max_frequency.get(voltage, None)
        if max_frequency is None:
            print(f"No max frequency found for voltage {voltage}V.")
            return None
        for PE in self.available_PEs:
            prediction = self.models.predict(
                PE=PE,
                row_a=operation['row_a'],
                col_a=operation['col_a'],
                col_b=operation['col_b'],
                voltage=voltage,
                frequency_MHz=max_frequency
            )
            if prediction is None:
                continue
            execution_time_ns = prediction['execution_time_ns']
            total_energy_nJ = prediction['total_energy_nJ']
            energy_mJ = total_energy_nJ * 1e-6
            if energy_mJ < min_energy:
                min_energy = energy_mJ
                average_power_mW = prediction['total_power_mW']
                best_config = {
                    'PEs': PE,
                    'voltage': voltage,
                    'frequency_MHz': max_frequency,
                    'prediction': prediction,
                    # 'energy_mJ': energy_mJ,
                    'total_energy_nJ': total_energy_nJ,
                    'execution_time_ns': execution_time_ns,
                    'average_power_mW': average_power_mW
                }
        return best_config

class MultiPESplittingPolicy(Policy):
    """
    Policy that splits each matrix multiplication operation across multiple PEs
    to minimize energy consumption while respecting the time budget.

    Example:
        # Instantiate the policy
        multi_pe_splitting_policy = MultiPESplittingPolicy(
            models=models,
            available_PEs=['carus', 'caesar', 'cgra'],
            voltages=[0.5, 0.65, 0.8, 0.9],
        )
        # Run the emulator with the policy
        eve.run(policy=multi_pe_splitting_policy)
    """

    def __init__(self, models, available_PEs, voltages):
        """
        Initializes the MultiPESplittingPolicy.

        Args:
            models (MatmulPowerModelMultiPE): The power and performance models.
            available_PEs (list): List of available Processing Elements (PEs).
            voltages (list): List of voltages to consider.

        Example:
            multi_pe_splitting_policy = MultiPESplittingPolicy(
                models=models,
                available_PEs=['carus', 'caesar', 'cgra'],
                voltages=[0.5, 0.65, 0.8, 0.9],
            )
        """
        super().__init__(name="MultiPESplittingPolicy")
        self.models = models
        self.available_PEs = available_PEs
        self.voltages = voltages

<<<<<<< HEAD
    def select_configurations(self, workload, time_budget_s):
=======
    def generate_workload(self, num_operations, seed=None):
>>>>>>> 2d723d07
        """
        Selects configurations for each operation to minimize energy consumption
        while ensuring the total execution time does not exceed the time budget.

        Args:
            workload (list): List of operations.
            time_budget_s (float): Total time budget in seconds.

        Returns:
            list or None: Selected configurations for each operation, or None if time budget cannot be met.

        Example:
            selections = policy.select_configurations(workload, time_budget_s=1.0)
        """
<<<<<<< HEAD
        selections = []
        total_time_s = 0

        for operation in workload:
            # Generate possible split configurations for the operation
            configs = self._generate_split_configs(operation)
=======
        if seed is None:
            seed = random.randint(0, 2**32 - 1)  # Generate a random seed if none is provided
        random.seed(seed)  # Set the seed for reproducibility

        workload = []
        for _ in range(num_operations):
            row_a = random.choice(self.ra_size)
            col_a = random.choice(self.ca_size)
            col_b = random.choice(self.cb_size) 
            workload.append({
                'row_a': row_a,
                'col_a': col_a,
                'col_b': col_b
            })
        return seed, workload
>>>>>>> 2d723d07

            if not configs:
                selections.append(None)
                continue

            # Sort configurations by energy consumption (lowest first)
            configs.sort(key=lambda x: x['total_energy_nJ'])
            selected_config = configs[0]
            selections.append(selected_config)

            # Update total time
            total_time_s += selected_config['execution_time_ns'] * 1e-9

        # Check if total time exceeds the time budget
        if total_time_s > time_budget_s:
            print("Unable to meet time budget with available configurations.")
            return None

        return selections

    def _generate_split_configs(self, operation):
        """
        Generates possible split configurations for an operation.

        Args:
            operation (dict): The operation details.

        Returns:
            list: Configurations with predictions.

        Example:
            configs = policy._generate_split_configs(operation)
        """
        configs = []
        num_rows = operation['row_a']

        # Consider splitting the rows of matrix A among the available PEs
        for num_splits in range(1, len(self.available_PEs) + 1):
            # Generate all combinations of PEs for the given split
            pe_combinations = itertools.combinations(self.available_PEs, num_splits)

            for pe_combo in pe_combinations:
                # Split the rows among the selected PEs
                rows_per_split = num_rows // num_splits
                extra_rows = num_rows % num_splits
                sub_operations = []
                PEs = []
                start_row = 0

                for i, PE in enumerate(pe_combo):
                    assigned_rows = rows_per_split + (1 if i < extra_rows else 0)
                    sub_op = {
                        'row_a': assigned_rows,
                        'col_a': operation['col_a'],
                        'col_b': operation['col_b']
                    }
                    sub_operations.append(sub_op)
                    PEs.append(PE)
                    start_row += assigned_rows

                # For each voltage, evaluate the configuration
                for voltage in self.voltages:
                    prediction = self.models.predict_multi_pe(
                        PEs=PEs,
                        operations=sub_operations,
                        voltage=voltage
                    )

                    if prediction is None:
                        continue

                    total_energy_nJ = prediction['total_energy_nJ']
                    execution_time_ns = prediction['execution_time_ns'] 

                    configs.append({
                        'PEs': PEs,
                        'operations': sub_operations,
                        'voltage': voltage,
                        'frequency_MHz': prediction['all_frequencies_MHz'],
                        'prediction': prediction,
                        'total_energy_nJ': total_energy_nJ,
                        'execution_time_s': execution_time_ns
                    })

        return configs

if __name__ == '__main__':
    parser = argparse.ArgumentParser(description='Matmul Simulation Data Analysis')
    parser.add_argument('--data_dir', type=str, default='private/matmul_postsynth_sims_onlykernelnmc', help='Directory of simulation data')
    parser.add_argument('--root_dir', type=str, default='.', help='Root directory of project')
    parser.add_argument('--eve_dir', type=str, default='scripts/eve', help='EVE directory (where this script is located)')
    args = parser.parse_args()

    output_dir = args.eve_dir + '/output'

    # clear pdfs inside output_dir
    pdf_files = glob.glob(f'{output_dir}/*.pdf')
    for file in pdf_files:
        os.remove(file)

    simulation_data = MatmulSimulationData()
    # simulation_data.extract_data(root_dir=args.data_dir)
    # simulation_data.save_data(filename=f'{output_dir}/matmul_simulation_data_cmplt.pkl')
    simulation_data.load_data(filename=f'{output_dir}/matmul_simulation_data_cmplt.pkl')

    # data analysis class
    data_analysis = MatmulDataAnalysis(simulation_data=simulation_data, output_dir=output_dir)

    models = MatmulPowerModelMultiPE(
        sim_data=simulation_data,
        output_dir=output_dir,
        use_total_ops=False,
        degree_time=2,
        degree_dyn_power=2,
        degree_static_power=0,
        reference_frequency_MHz=100,
        model_type_time='randomforest',
        model_type_dyn_power='randomforest',
        model_type_static_power='linear',
        apply_log_transform_time=False,
        apply_log_transform_dyn_power=False,
        apply_log_transform_static_power=False,
        positive=False,
        alpha_time=100,
        alpha_dyn_power=1.0,
        alpha_static_power=1.0,
        l1_ratio_time=0.5,
        l1_ratio_dyn_power=0.5,
        l1_ratio_static_power=0.5
    )


    # Generate the workload using the WorkloadGenerator class
    generator = WorkloadGenerator(ra_size=[2, 4, 8, 16], ca_size=[2, 4, 8, 16], cb_size=[4, 8, 16, 32, 64, 128, 256, 512, 1024, 2048])
    seed, workload = generator.generate_workload(num_operations=100, seed=2047636881)
    print(f"Workload generated with seed: {seed}")


    # Create the EVE emulator
    time_budget_s =  1500 * 1e-6  # 1500 * 1e-6  # us
    eve = EVE(models=models, workload=workload, time_budget_s=time_budget_s)

    # Instantiate the policy
    optimized_energy_policy = GreedyEnergyPolicy(models=models, available_PEs=['carus', 'caesar', 'cgra'], voltages=[0.5, 0.65, 0.8, 0.9])
    eve.run(policy=optimized_energy_policy)

    optimal_energy_policy = OptimalMCKPEnergyPolicy(models=models, available_PEs=['carus', 'caesar', 'cgra', 'cpu'], voltages=[0.5, 0.65, 0.8, 0.9])
    eve.run(policy=optimal_energy_policy)

    max_performance_policy = MaxPerformancePolicy(models=models, available_PEs=['carus', 'caesar', 'cgra'], voltages=[0.9, 0.8, 0.65, 0.5])  # Highest to lowest voltage
    eve.run(policy=max_performance_policy)

    for voltage in [0.5, 0.65, 0.8, 0.9]:
        optimal_fixed_voltage_policy = OptimalFixedVoltageEnergyPolicy(models=models, available_PEs=['carus', 'caesar', 'cgra'], voltage=voltage)
        eve.run(policy=optimal_fixed_voltage_policy)

    for voltage in [0.5, 0.65, 0.8, 0.9]:
        per_op_fixed_voltage_policy = PerOperationFixedVoltageEnergyPolicy(models=models, available_PEs=['carus', 'caesar', 'cgra'], voltage=voltage)
        eve.run(policy=per_op_fixed_voltage_policy)

    for voltage in [0.5, 0.65, 0.8, 0.9]:
        for PE in ['carus', 'caesar', 'cgra']:
            fixed_pe_policy = FixedPEPolicy(models=models, PE=PE, voltage=voltage)
            eve.run(policy=fixed_pe_policy)
    
    # multi_pe_splitting_policy = MultiPESplittingPolicy(models=models, available_PEs=['carus', 'caesar', 'cgra'], voltages=[0.5, 0.65, 0.8, 0.9])
    # eve.run(policy=multi_pe_splitting_policy)
    

    # Get results as DataFrame
    results_df = eve.get_results_dataframe()
    print(results_df)
    
<|MERGE_RESOLUTION|>--- conflicted
+++ resolved
@@ -4016,11 +4016,7 @@
         self.available_PEs = available_PEs
         self.voltages = voltages
 
-<<<<<<< HEAD
     def select_configurations(self, workload, time_budget_s):
-=======
-    def generate_workload(self, num_operations, seed=None):
->>>>>>> 2d723d07
         """
         Selects configurations for each operation to minimize energy consumption
         while ensuring the total execution time does not exceed the time budget.
@@ -4035,30 +4031,12 @@
         Example:
             selections = policy.select_configurations(workload, time_budget_s=1.0)
         """
-<<<<<<< HEAD
         selections = []
         total_time_s = 0
 
         for operation in workload:
             # Generate possible split configurations for the operation
             configs = self._generate_split_configs(operation)
-=======
-        if seed is None:
-            seed = random.randint(0, 2**32 - 1)  # Generate a random seed if none is provided
-        random.seed(seed)  # Set the seed for reproducibility
-
-        workload = []
-        for _ in range(num_operations):
-            row_a = random.choice(self.ra_size)
-            col_a = random.choice(self.ca_size)
-            col_b = random.choice(self.cb_size) 
-            workload.append({
-                'row_a': row_a,
-                'col_a': col_a,
-                'col_b': col_b
-            })
-        return seed, workload
->>>>>>> 2d723d07
 
             if not configs:
                 selections.append(None)
